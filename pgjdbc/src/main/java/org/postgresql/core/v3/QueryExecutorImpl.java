--- conflicted
+++ resolved
@@ -255,11 +255,8 @@
   public Query createSimpleQuery(String sql) throws SQLException {
     List<NativeQuery> queries = Parser.parseJdbcSql(sql,
         getStandardConformingStrings(), false, true,
-<<<<<<< HEAD
-        isReWriteBatchedInsertsEnabled(), getPlacerholderStyle());
-=======
-        isReWriteBatchedInsertsEnabled(), getQuoteReturningIdentifiers());
->>>>>>> 5f98911b
+        isReWriteBatchedInsertsEnabled(), getQuoteReturningIdentifiers(),
+        getPlacerholderStyle());
     return wrap(queries);
   }
 
