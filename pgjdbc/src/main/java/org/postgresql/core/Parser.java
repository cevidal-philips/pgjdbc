/*
 * Copyright (c) 2006, PostgreSQL Global Development Group
 * See the LICENSE file in the project root for more information.
 */

package org.postgresql.core;

import org.postgresql.jdbc.EscapeSyntaxCallMode;
import org.postgresql.jdbc.EscapedFunctions2;
import org.postgresql.jdbc.PlaceholderStyles;
import org.postgresql.util.GT;
import org.postgresql.util.PSQLException;
import org.postgresql.util.PSQLState;

import org.checkerframework.checker.nullness.qual.NonNull;
import org.checkerframework.checker.nullness.qual.Nullable;

import java.lang.reflect.InvocationTargetException;
import java.lang.reflect.Method;
import java.sql.SQLException;
import java.util.ArrayList;
import java.util.Collections;
import java.util.List;
import java.util.stream.Collectors;

/**
 * Basic query parser infrastructure.
 * Note: This class should not be considered as pgjdbc public API.
 *
 * @author Michael Paesold (mpaesold@gmx.at)
 * @author Christopher Deckers (chrriis@gmail.com)
 */
public class Parser {

  /**
   * Parses JDBC query into PostgreSQL's native format. Several queries might be given if separated
   * by semicolon.
   *
   * @param query                     jdbc query to parse
   * @param standardConformingStrings whether to allow backslashes to be used as escape characters
   *                                  in single quote literals
   * @param withParameters            whether to replace ?, ? with $1, $2, etc
   * @param splitStatements           whether to split statements by semicolon
   * @param isBatchedReWriteConfigured whether re-write optimization is enabled
<<<<<<< HEAD
   * @param placeholderStyles          whether non-standard placeholder are allowed or not
=======
   * @param quoteReturningIdentifiers whether to quote identifiers returned using returning clause
>>>>>>> 5f98911b
   * @param returningColumnNames      for simple insert, update, delete add returning with given column names
   * @return list of native queries
   * @throws SQLException if unable to add returning clause (invalid column names)
   */
  public static List<NativeQuery> parseJdbcSql(String query, boolean standardConformingStrings,
      boolean withParameters, boolean splitStatements,
<<<<<<< HEAD
      boolean isBatchedReWriteConfigured, PlaceholderStyles placeholderStyles,
=======
      boolean isBatchedReWriteConfigured,
      boolean quoteReturningIdentifiers,
>>>>>>> 5f98911b
      String... returningColumnNames) throws SQLException {
    if (!withParameters && !splitStatements
        && returningColumnNames != null && returningColumnNames.length == 0) {
      return Collections.singletonList(new NativeQuery(query,
        SqlCommand.createStatementTypeInfo(SqlCommandType.BLANK)));
    }
    final boolean processParameters = !isBatchedReWriteConfigured || !withParameters;

    int fragmentStart = 0;
    int inParen = 0;

    char[] aChars = query.toCharArray();

    StringBuilder nativeSql = new StringBuilder(query.length() + 10);
    ParameterContext paramCtx = new ParameterContext();
    List<NativeQuery> nativeQueries = null;
    boolean isCurrentReWriteCompatible = false;
    boolean isValuesFound = false;
    int valuesBraceOpenPosition = -1;
    int valuesBraceClosePosition = -1;
    boolean valuesBraceCloseFound = false;
    boolean isInsertPresent = false;
    boolean isReturningPresent = false;
    boolean isReturningPresentPrev = false;
    SqlCommandType currentCommandType = SqlCommandType.BLANK;
    SqlCommandType prevCommandType = SqlCommandType.BLANK;
    int numberOfStatements = 0;

    boolean whitespaceOnly = true;
    int keyWordCount = 0;
    int keywordStart = -1;
    int keywordEnd = -1;
    for (int i = 0; i < aChars.length; ++i) {
      char aChar = aChars[i];
      char nextAChar = (i + 1 < aChars.length) ? aChars[i + 1] : '\0';
      boolean isKeyWordChar = false;
      // ';' is ignored as it splits the queries
      whitespaceOnly &= aChar == ';' || Character.isWhitespace(aChar);
      keywordEnd = i; // parseSingleQuotes, parseDoubleQuotes, etc move index so we keep old value
      switch (aChar) {
        case '\'': // single-quotes
          i = Parser.parseSingleQuotes(aChars, i, standardConformingStrings);
          break;

        case '"': // double-quotes
          i = Parser.parseDoubleQuotes(aChars, i);
          break;

        case '-': // possibly -- style comment
          i = Parser.parseLineComment(aChars, i);
          break;

        case '/': // possibly /* */ style comment
          i = Parser.parseBlockComment(aChars, i);
          break;

        case '$': { // possibly dollar quote start or a native placeholder
          int end = Parser.parseDollarQuotes(aChars, i);
          if (end == i && (processParameters && placeholderStyleIsAccepted(placeholderStyles, PlaceholderStyles.NATIVE) && sqlCommandTypeSupportsParameters(currentCommandType))) {
            // look for a native placeholder instead.

            nativeSql.append(aChars, fragmentStart, i - fragmentStart);
            end = Parser.parseNativePlaceholder(aChars, i);
            if (end != i) {
              fragmentStart = i;

              // Keep the dollar in the captured name.
              final String bindName = query.substring(fragmentStart, end + 1);
              final int bindIndex = paramCtx.addNamedParameter(nativeSql.length(), ParameterContext.BindStyle.NATIVE, "", bindName);
              nativeSql.append("$").append(bindIndex);

              i = end;
              fragmentStart = i + 1;
            } else {
              fragmentStart = i;
            }
          } else {
            i = end;
          }
        }
        break;

        // case '(' moved below to parse "values(" properly

        case ')':
          inParen--;
          if (inParen == 0 && isValuesFound && !valuesBraceCloseFound) {
            // If original statement is multi-values like VALUES (...), (...), ... then
            // search for the latest closing paren
            valuesBraceClosePosition = nativeSql.length() + i - fragmentStart;
          }
          break;

        case '?':
          nativeSql.append(aChars, fragmentStart, i - fragmentStart);
          if (i + 1 < aChars.length && aChars[i + 1] == '?') /* replace ?? with ? */ {
            nativeSql.append('?');
            i++; // make sure the coming ? is not treated as a bind
          } else {
            if (!withParameters) {
              nativeSql.append('?');
            } else {
              int bindIndex = paramCtx.addPositionalParameter(nativeSql.length());
              nativeSql.append("$").append(bindIndex);
            }
          }
          fragmentStart = i + 1;
          break;

        case ';':
          if (inParen == 0) {
            if (!whitespaceOnly) {
              numberOfStatements++;
              nativeSql.append(aChars, fragmentStart, i - fragmentStart);
              whitespaceOnly = true;
            }
            fragmentStart = i + 1;
            if (nativeSql.length() > 0) {
              if (addReturning(nativeSql, currentCommandType, returningColumnNames, isReturningPresent, quoteReturningIdentifiers)) {
                isReturningPresent = true;
              }

              if (splitStatements) {
                if (nativeQueries == null) {
                  nativeQueries = new ArrayList<NativeQuery>();
                }

                if (!isValuesFound || !isCurrentReWriteCompatible || valuesBraceClosePosition == -1
                    || (paramCtx.hasParameters() && valuesBraceClosePosition < paramCtx.getLastPlaceholderPosition())) {
                  valuesBraceOpenPosition = -1;
                  valuesBraceClosePosition = -1;
                }

                nativeQueries.add(new NativeQuery(nativeSql.toString(),
                    paramCtx,
                    false,
                    SqlCommand.createStatementTypeInfo(
                        currentCommandType, isBatchedReWriteConfigured, valuesBraceOpenPosition,
                        valuesBraceClosePosition,
                        isReturningPresent, nativeQueries.size())));
              }
            }
            prevCommandType = currentCommandType;
            isReturningPresentPrev = isReturningPresent;
            currentCommandType = SqlCommandType.BLANK;
            isReturningPresent = false;
            if (splitStatements) {
              // Prepare for next query
              paramCtx = new ParameterContext();
              nativeSql.setLength(0);
              isValuesFound = false;
              isCurrentReWriteCompatible = false;
              valuesBraceOpenPosition = -1;
              valuesBraceClosePosition = -1;
              valuesBraceCloseFound = false;
            }
          }
          break;

        case ':': // possibly named placerholder start'
          if (processParameters && placeholderStyleIsAccepted(placeholderStyles, PlaceholderStyles.NAMED) && sqlCommandTypeSupportsParameters(currentCommandType)) {

            nativeSql.append(aChars, fragmentStart, i - fragmentStart);
            int end = Parser.parseNamedPlaceholder(aChars, i);
            if (end != i) {
              fragmentStart = i;

              // Skip the colon from the captured name.
              final String bindName = query.substring(fragmentStart + 1, end + 1);
              final int bindIndex = paramCtx.addNamedParameter(nativeSql.length(), ParameterContext.BindStyle.NAMED, ":", bindName);
              nativeSql.append("$").append(bindIndex);

              i = end;
              fragmentStart = i + 1;
            } else {
              // Skip past '::' to avoid false start on the second colon.
              if (nextAChar == ':') {
                nativeSql.append("::");
                i += 1;
                fragmentStart = i + 1;
                continue;
              } else {
                fragmentStart += i - fragmentStart;
              }
            }
            break;
          } // Fall-through to default when isBatchedReWriteConfigured == true

        default:
          if (keywordStart >= 0) {
            // When we are inside a keyword, we need to detect keyword end boundary
            // Note that isKeyWordChar is initialized to false before the switch, so
            // all other characters would result in isKeyWordChar=false
            isKeyWordChar = isIdentifierContChar(aChar);
            break;
          }
          // Not in keyword, so just detect next keyword start
          isKeyWordChar = isIdentifierStartChar(aChar);
          if (isKeyWordChar) {
            keywordStart = i;
            if (valuesBraceOpenPosition != -1 && inParen == 0) {
              // When the statement already has multi-values, stop looking for more of them
              // Since values(?,?),(?,?),... should not contain keywords in the middle
              valuesBraceCloseFound = true;
            }
          }
          break;
      }
      if (keywordStart >= 0 && (i == aChars.length - 1 || !isKeyWordChar)) {
        int wordLength = (isKeyWordChar ? i + 1 : keywordEnd) - keywordStart;
        if (currentCommandType == SqlCommandType.BLANK) {
          if (wordLength == 6 && parseCreateKeyword(aChars, keywordStart)) {
            currentCommandType = SqlCommandType.CREATE;
          } else if (wordLength == 5 && parseAlterKeyword(aChars, keywordStart)) {
            currentCommandType = SqlCommandType.ALTER;
          } else if (wordLength == 6 && parseUpdateKeyword(aChars, keywordStart)) {
            currentCommandType = SqlCommandType.UPDATE;
          } else if (wordLength == 6 && parseDeleteKeyword(aChars, keywordStart)) {
            currentCommandType = SqlCommandType.DELETE;
          } else if (wordLength == 4 && parseMoveKeyword(aChars, keywordStart)) {
            currentCommandType = SqlCommandType.MOVE;
          } else if (wordLength == 6 && parseSelectKeyword(aChars, keywordStart)) {
            currentCommandType = SqlCommandType.SELECT;
          } else if (wordLength == 4 && parseWithKeyword(aChars, keywordStart)) {
            currentCommandType = SqlCommandType.WITH;
          } else if (wordLength == 6 && parseInsertKeyword(aChars, keywordStart)) {
            if (!isInsertPresent && (nativeQueries == null || nativeQueries.isEmpty())) {
              // Only allow rewrite for insert command starting with the insert keyword.
              // Else, too many risks of wrong interpretation.
              isCurrentReWriteCompatible = keyWordCount == 0;
              isInsertPresent = true;
              currentCommandType = SqlCommandType.INSERT;
            } else {
              isCurrentReWriteCompatible = false;
            }
          }
        } else if (currentCommandType == SqlCommandType.WITH
            && inParen == 0) {
          SqlCommandType command = parseWithCommandType(aChars, i, keywordStart, wordLength);
          if (command != null) {
            currentCommandType = command;
          }
        }
        if (inParen != 0 || aChar == ')') {
          // RETURNING and VALUES cannot be present in braces
        } else if (wordLength == 9 && parseReturningKeyword(aChars, keywordStart)) {
          isReturningPresent = true;
        } else if (wordLength == 6 && parseValuesKeyword(aChars, keywordStart)) {
          isValuesFound = true;
        }
        keywordStart = -1;
        keyWordCount++;
      }
      if (aChar == '(') {
        inParen++;
        if (inParen == 1 && isValuesFound && valuesBraceOpenPosition == -1) {
          valuesBraceOpenPosition = nativeSql.length() + i - fragmentStart;
        }
      }
    }

    if (paramCtx.hasParameters() && paramCtx.getBindStyle() == ParameterContext.BindStyle.NATIVE) {
      // We need to make sure we have a sane set of native placeholders.
      // The order of appearance is not relevant here, the user has already specified the actual native positions.
      // The names must conform to the pattern $1..n and appear in increasing order.

      final List<ParameterContext.PlaceholderName> placeholderNames =
          paramCtx.getPlaceholderNames();
      for (int i = 0; i < placeholderNames.size(); i++ ) {
        final ParameterContext.PlaceholderName placeholderName = placeholderNames.get(i);
        if (placeholderName == ParameterContext.PlaceholderName.UNINITIALIZED) {
          throw new SQLException(
              "Native parameter $" + (i + 1) + " was not found.\nThe following parameters where captured: "
                  + placeholderNames.stream().filter(f -> f != ParameterContext.PlaceholderName.UNINITIALIZED).collect(Collectors.toList()) + "\n"
                  + "Native parameters must form a contiguous set of integers, starting from 1.");
        }
      }
    }

    if (!isValuesFound || !isCurrentReWriteCompatible || valuesBraceClosePosition == -1
        || (paramCtx.hasParameters() && valuesBraceClosePosition < paramCtx.getLastPlaceholderPosition())) {
      valuesBraceOpenPosition = -1;
      valuesBraceClosePosition = -1;
    }

    if (fragmentStart < aChars.length && !whitespaceOnly) {
      nativeSql.append(aChars, fragmentStart, aChars.length - fragmentStart);
    } else {
      if (numberOfStatements > 1) {
        isReturningPresent = false;
        currentCommandType = SqlCommandType.BLANK;
      } else if (numberOfStatements == 1) {
        isReturningPresent = isReturningPresentPrev;
        currentCommandType = prevCommandType;
      }
    }

    if (nativeSql.length() == 0) {
      return nativeQueries != null ? nativeQueries : Collections.<NativeQuery>emptyList();
    }

    if (addReturning(nativeSql, currentCommandType, returningColumnNames, isReturningPresent, quoteReturningIdentifiers)) {
      isReturningPresent = true;
    }

    NativeQuery lastQuery = new NativeQuery(nativeSql.toString(),
        paramCtx,
        !splitStatements,
        SqlCommand.createStatementTypeInfo(currentCommandType,
            isBatchedReWriteConfigured, valuesBraceOpenPosition, valuesBraceClosePosition,
            isReturningPresent, (nativeQueries == null ? 0 : nativeQueries.size())));

    if (nativeQueries == null) {
      return Collections.singletonList(lastQuery);
    }

    if (!whitespaceOnly) {
      nativeQueries.add(lastQuery);
    }
    return nativeQueries;
  }

  private static @Nullable SqlCommandType parseWithCommandType(char[] aChars, int i, int keywordStart,
      int wordLength) {
    // This parses `with x as (...) ...`
    // Corner case is `with select as (insert ..) select * from select
    SqlCommandType command;
    if (wordLength == 6 && parseUpdateKeyword(aChars, keywordStart)) {
      command = SqlCommandType.UPDATE;
    } else if (wordLength == 6 && parseDeleteKeyword(aChars, keywordStart)) {
      command = SqlCommandType.DELETE;
    } else if (wordLength == 6 && parseInsertKeyword(aChars, keywordStart)) {
      command = SqlCommandType.INSERT;
    } else if (wordLength == 6 && parseSelectKeyword(aChars, keywordStart)) {
      command = SqlCommandType.SELECT;
    } else {
      return null;
    }
    // update/delete/insert/select keyword detected
    // Check if `AS` follows
    int nextInd = i;
    // The loop should skip whitespace and comments
    for (; nextInd < aChars.length; nextInd++) {
      char nextChar = aChars[nextInd];
      if (nextChar == '-') {
        nextInd = Parser.parseLineComment(aChars, nextInd);
      } else if (nextChar == '/') {
        nextInd = Parser.parseBlockComment(aChars, nextInd);
      } else if (Character.isWhitespace(nextChar)) {
        // Skip whitespace
        continue;
      } else {
        break;
      }
    }
    if (nextInd + 2 >= aChars.length
        || (!parseAsKeyword(aChars, nextInd)
        || isIdentifierContChar(aChars[nextInd + 2]))) {
      return command;
    }
    return null;
  }

  private static boolean addReturning(StringBuilder nativeSql, SqlCommandType currentCommandType,
      String[] returningColumnNames, boolean isReturningPresent, boolean quoteReturningIdentifiers) throws SQLException {
    if (isReturningPresent || returningColumnNames.length == 0) {
      return false;
    }
    if (currentCommandType != SqlCommandType.INSERT
        && currentCommandType != SqlCommandType.UPDATE
        && currentCommandType != SqlCommandType.DELETE
        && currentCommandType != SqlCommandType.WITH) {
      return false;
    }

    nativeSql.append("\nRETURNING ");
    if (returningColumnNames.length == 1 && returningColumnNames[0].charAt(0) == '*') {
      nativeSql.append('*');
      return true;
    }
    for (int col = 0; col < returningColumnNames.length; col++) {
      String columnName = returningColumnNames[col];
      if (col > 0) {
        nativeSql.append(", ");
      }
      /*
      If the client quotes identifiers then doing so again would create an error
       */
      if (quoteReturningIdentifiers) {
        Utils.escapeIdentifier(nativeSql, columnName);
      } else {
        nativeSql.append( columnName );
      }
    }
    return true;
  }

  /**
   * <p>Find the end of the single-quoted string starting at the given offset.</p>
   *
   * <p>Note: for {@code 'single '' quote in string'}, this method currently returns the offset of
   * first {@code '} character after the initial one. The caller must call the method a second time
   * for the second part of the quoted string.</p>
   *
   * @param query                     query
   * @param offset                    start offset
   * @param standardConformingStrings standard conforming strings
   * @return position of the end of the single-quoted string
   */
  public static int parseSingleQuotes(final char[] query, int offset,
      boolean standardConformingStrings) {
    // check for escape string syntax (E'')
    if (standardConformingStrings
        && offset >= 2
        && (query[offset - 1] == 'e' || query[offset - 1] == 'E')
        && charTerminatesIdentifier(query[offset - 2])) {
      standardConformingStrings = false;
    }

    if (standardConformingStrings) {
      // do NOT treat backslashes as escape characters
      while (++offset < query.length) {
        switch (query[offset]) {
          case '\'':
            return offset;
          default:
            break;
        }
      }
    } else {
      // treat backslashes as escape characters
      while (++offset < query.length) {
        switch (query[offset]) {
          case '\\':
            ++offset;
            break;
          case '\'':
            return offset;
          default:
            break;
        }
      }
    }

    return query.length;
  }

  /**
   * <p>Find the end of the double-quoted string starting at the given offset.</p>
   *
   * <p>Note: for {@code "double "" quote in string"}, this method currently
   * returns the offset of first {@code &quot;} character after the initial one. The caller must
   * call the method a second time for the second part of the quoted string.</p>
   *
   * @param query  query
   * @param offset start offset
   * @return position of the end of the double-quoted string
   */
  public static int parseDoubleQuotes(final char[] query, int offset) {
    while (++offset < query.length && query[offset] != '"') {
      // do nothing
    }
    return offset;
  }

  /**
   * Test if the dollar character ({@code $}) at the given offset starts a dollar-quoted string and
   * return the offset of the ending dollar character.
   *
   * @param query  query
   * @param offset start offset
   * @return offset of the ending dollar character
   */
  public static int parseDollarQuotes(final char[] query, int offset) {
    if (offset + 1 < query.length
        && (offset == 0 || !isIdentifierContChar(query[offset - 1]))) {
      int endIdx = -1;
      if (query[offset + 1] == '$') {
        endIdx = offset + 1;
      } else if (isDollarQuoteStartChar(query[offset + 1])) {
        for (int d = offset + 2; d < query.length; ++d) {
          if (query[d] == '$') {
            endIdx = d;
            break;
          } else if (!isDollarQuoteContChar(query[d])) {
            break;
          }
        }
      }
      if (endIdx > 0) {
        // found; note: tag includes start and end $ character
        int tagIdx = offset;
        int tagLen = endIdx - offset + 1;
        offset = endIdx; // loop continues at endIdx + 1
        for (++offset; offset < query.length; ++offset) {
          if (query[offset] == '$'
              && subArraysEqual(query, tagIdx, offset, tagLen)) {
            offset += tagLen - 1;
            break;
          }
        }
      }
    }
    return offset;
  }

  /**
   * Test if the colon character ({@code :}) at the given offset starts a named placeholder and
   * return the offset of the ending parameter character.
   *
   * @param query  query
   * @param offset start offset
   * @return offset of the ending placeholder name character
   */
  public static int parseNamedPlaceholder(final char[] query, int offset) {
    // We require at least 1 more character to capture a placeholder name.
    if (offset + 1 < query.length) {
      if (isIdentifierStartChar(query[offset + 1])) {
        offset++;
        while (offset + 1 < query.length) {
          if (isIdentifierContChar(query[offset + 1])) {
            offset++;
          } else {
            break;
          }
        }
      }
    }
    return offset;
  }

  /**
   * Test if the colon character ({@code :}) at the given offset starts a named placeholder and
   * return the offset of the ending parameter character.
   *
   * @param query  query
   * @param offset start offset
   * @return offset of the ending placeholder character
   */
  public static int parseNativePlaceholder(final char[] query, int offset) {
    // We require at least 1 more character to capture a native placeholder.
    if (offset + 1 < query.length) {
      if (Character.isDigit(query[offset + 1]) && Character.digit(query[offset + 1], 10) > 0) {
        offset++;
        while (offset + 1 < query.length) {
          if (Character.isDigit(query[offset + 1])) {
            offset++;
          } else {
            break;
          }
        }
      }
    }
    return offset;
  }

  /**
   * Test if the {@code -} character at {@code offset} starts a {@code --} style line comment, and
   * return the position of the first {@code \r} or {@code \n} character.
   *
   * @param query  query
   * @param offset start offset
   * @return position of the first {@code \r} or {@code \n} character
   */
  public static int parseLineComment(final char[] query, int offset) {
    if (offset + 1 < query.length && query[offset + 1] == '-') {
      while (offset + 1 < query.length) {
        offset++;
        if (query[offset] == '\r' || query[offset] == '\n') {
          break;
        }
      }
    }
    return offset;
  }

  /**
   * Test if the {@code /} character at {@code offset} starts a block comment, and return the
   * position of the last {@code /} character.
   *
   * @param query  query
   * @param offset start offset
   * @return position of the last {@code /} character
   */
  public static int parseBlockComment(final char[] query, int offset) {
    if (offset + 1 < query.length && query[offset + 1] == '*') {
      // /* /* */ */ nest, according to SQL spec
      int level = 1;
      for (offset += 2; offset < query.length; ++offset) {
        switch (query[offset - 1]) {
          case '*':
            if (query[offset] == '/') {
              --level;
              ++offset; // don't parse / in */* twice
            }
            break;
          case '/':
            if (query[offset] == '*') {
              ++level;
              ++offset; // don't parse * in /*/ twice
            }
            break;
          default:
            break;
        }

        if (level == 0) {
          --offset; // reset position to last '/' char
          break;
        }
      }
    }
    return offset;
  }

  /**
   * Parse string to check presence of DELETE keyword regardless of case. The initial character is
   * assumed to have been matched.
   *
   * @param query char[] of the query statement
   * @param offset position of query to start checking
   * @return boolean indicates presence of word
   */
  public static boolean parseDeleteKeyword(final char[] query, int offset) {
    if (query.length < (offset + 6)) {
      return false;
    }

    return (query[offset] | 32) == 'd'
        && (query[offset + 1] | 32) == 'e'
        && (query[offset + 2] | 32) == 'l'
        && (query[offset + 3] | 32) == 'e'
        && (query[offset + 4] | 32) == 't'
        && (query[offset + 5] | 32) == 'e';
  }

  /**
   * Parse string to check presence of INSERT keyword regardless of case.
   *
   * @param query char[] of the query statement
   * @param offset position of query to start checking
   * @return boolean indicates presence of word
   */
  public static boolean parseInsertKeyword(final char[] query, int offset) {
    if (query.length < (offset + 7)) {
      return false;
    }

    return (query[offset] | 32) == 'i'
        && (query[offset + 1] | 32) == 'n'
        && (query[offset + 2] | 32) == 's'
        && (query[offset + 3] | 32) == 'e'
        && (query[offset + 4] | 32) == 'r'
        && (query[offset + 5] | 32) == 't';
  }

  /**
   * Parse string to check presence of MOVE keyword regardless of case.
   *
   * @param query char[] of the query statement
   * @param offset position of query to start checking
   * @return boolean indicates presence of word
   */
  public static boolean parseMoveKeyword(final char[] query, int offset) {
    if (query.length < (offset + 4)) {
      return false;
    }

    return (query[offset] | 32) == 'm'
        && (query[offset + 1] | 32) == 'o'
        && (query[offset + 2] | 32) == 'v'
        && (query[offset + 3] | 32) == 'e';
  }

  /**
   * Parse string to check presence of RETURNING keyword regardless of case.
   *
   * @param query char[] of the query statement
   * @param offset position of query to start checking
   * @return boolean indicates presence of word
   */
  public static boolean parseReturningKeyword(final char[] query, int offset) {
    if (query.length < (offset + 9)) {
      return false;
    }

    return (query[offset] | 32) == 'r'
        && (query[offset + 1] | 32) == 'e'
        && (query[offset + 2] | 32) == 't'
        && (query[offset + 3] | 32) == 'u'
        && (query[offset + 4] | 32) == 'r'
        && (query[offset + 5] | 32) == 'n'
        && (query[offset + 6] | 32) == 'i'
        && (query[offset + 7] | 32) == 'n'
        && (query[offset + 8] | 32) == 'g';
  }

  /**
   * Parse string to check presence of SELECT keyword regardless of case.
   *
   * @param query char[] of the query statement
   * @param offset position of query to start checking
   * @return boolean indicates presence of word
   */
  public static boolean parseSelectKeyword(final char[] query, int offset) {
    if (query.length < (offset + 6)) {
      return false;
    }

    return (query[offset] | 32) == 's'
        && (query[offset + 1] | 32) == 'e'
        && (query[offset + 2] | 32) == 'l'
        && (query[offset + 3] | 32) == 'e'
        && (query[offset + 4] | 32) == 'c'
        && (query[offset + 5] | 32) == 't';
  }

  /**
   * Parse string to check presence of CREATE keyword regardless of case.
   *
   * @param query char[] of the query statement
   * @param offset position of query to start checking
   * @return boolean indicates presence of word
   */
  public static boolean parseAlterKeyword(final char[] query, int offset) {
    if (query.length < (offset + 5)) {
      return false;
    }

    return (query[offset] | 32) == 'a'
        && (query[offset + 1] | 32) == 'l'
        && (query[offset + 2] | 32) == 't'
        && (query[offset + 3] | 32) == 'e'
        && (query[offset + 4] | 32) == 'r';
  }

  /**
   * Parse string to check presence of CREATE keyword regardless of case.
   *
   * @param query char[] of the query statement
   * @param offset position of query to start checking
   * @return boolean indicates presence of word
   */
  public static boolean parseCreateKeyword(final char[] query, int offset) {
    if (query.length < (offset + 6)) {
      return false;
    }

    return (query[offset] | 32) == 'c'
        && (query[offset + 1] | 32) == 'r'
        && (query[offset + 2] | 32) == 'e'
        && (query[offset + 3] | 32) == 'a'
        && (query[offset + 4] | 32) == 't'
        && (query[offset + 5] | 32) == 'e';
  }

  /**
   * Parse string to check presence of UPDATE keyword regardless of case.
   *
   * @param query char[] of the query statement
   * @param offset position of query to start checking
   * @return boolean indicates presence of word
   */
  public static boolean parseUpdateKeyword(final char[] query, int offset) {
    if (query.length < (offset + 6)) {
      return false;
    }

    return (query[offset] | 32) == 'u'
        && (query[offset + 1] | 32) == 'p'
        && (query[offset + 2] | 32) == 'd'
        && (query[offset + 3] | 32) == 'a'
        && (query[offset + 4] | 32) == 't'
        && (query[offset + 5] | 32) == 'e';
  }

  /**
   * Parse string to check presence of VALUES keyword regardless of case.
   *
   * @param query char[] of the query statement
   * @param offset position of query to start checking
   * @return boolean indicates presence of word
   */
  public static boolean parseValuesKeyword(final char[] query, int offset) {
    if (query.length < (offset + 6)) {
      return false;
    }

    return (query[offset] | 32) == 'v'
        && (query[offset + 1] | 32) == 'a'
        && (query[offset + 2] | 32) == 'l'
        && (query[offset + 3] | 32) == 'u'
        && (query[offset + 4] | 32) == 'e'
        && (query[offset + 5] | 32) == 's';
  }

  /**
   * Faster version of {@link Long#parseLong(String)} when parsing a substring is required
   *
   * @param s string to parse
   * @param beginIndex begin index
   * @param endIndex end index
   * @return long value
   */
  public static long parseLong(String s, int beginIndex, int endIndex) {
    // Fallback to default implementation in case the string is long
    if (endIndex - beginIndex > 16) {
      return Long.parseLong(s.substring(beginIndex, endIndex));
    }
    long res = digitAt(s, beginIndex);
    for (beginIndex++; beginIndex < endIndex; beginIndex++) {
      res = res * 10 + digitAt(s, beginIndex);
    }
    return res;
  }

  /**
   * Parse string to check presence of WITH keyword regardless of case.
   *
   * @param query char[] of the query statement
   * @param offset position of query to start checking
   * @return boolean indicates presence of word
   */
  public static boolean parseWithKeyword(final char[] query, int offset) {
    if (query.length < (offset + 4)) {
      return false;
    }

    return (query[offset] | 32) == 'w'
        && (query[offset + 1] | 32) == 'i'
        && (query[offset + 2] | 32) == 't'
        && (query[offset + 3] | 32) == 'h';
  }

  /**
   * Parse string to check presence of AS keyword regardless of case.
   *
   * @param query char[] of the query statement
   * @param offset position of query to start checking
   * @return boolean indicates presence of word
   */
  public static boolean parseAsKeyword(final char[] query, int offset) {
    if (query.length < (offset + 2)) {
      return false;
    }

    return (query[offset] | 32) == 'a'
        && (query[offset + 1] | 32) == 's';
  }

  /**
   * Returns true if a given string {@code s} has digit at position {@code pos}.
   * @param s input string
   * @param pos position (0-based)
   * @return true if input string s has digit at position pos
   */
  public static boolean isDigitAt(String s, int pos) {
    return pos > 0 && pos < s.length() && Character.isDigit(s.charAt(pos));
  }

  /**
   * Converts digit at position {@code pos} in string {@code s} to integer or throws.
   * @param s input string
   * @param pos position (0-based)
   * @return integer value of a digit at position pos
   * @throws NumberFormatException if character at position pos is not an integer
   */
  public static int digitAt(String s, int pos) {
    int c = s.charAt(pos) - '0';
    if (c < 0 || c > 9) {
      throw new NumberFormatException("Input string: \"" + s + "\", position: " + pos);
    }
    return c;
  }

  /**
   * Identifies characters which the backend scanner considers to be whitespace.
   *
   * <p>
   * https://github.com/postgres/postgres/blob/17bb62501787c56e0518e61db13a523d47afd724/src/backend/parser/scan.l#L194-L198
   * </p>
   *
   * @param c character
   * @return true if the character is a whitespace character as defined in the backend's parser
   */
  public static boolean isSpace(char c) {
    return c == ' ' || c == '\t' || c == '\n' || c == '\r' || c == '\f';
  }

  /**
   * Identifies white space characters which the backend uses to determine if a
   * {@code String} value needs to be quoted in array representation.
   *
   * <p>
   * https://github.com/postgres/postgres/blob/f2c587067a8eb9cf1c8f009262381a6576ba3dd0/src/backend/utils/adt/arrayfuncs.c#L421-L438
   * </p>
   *
   * @param c
   *          Character to examine.
   * @return Indication if the character is a whitespace which back end will
   *         escape.
   */
  public static boolean isArrayWhiteSpace(char c) {
    return c == ' ' || c == '\t' || c == '\n' || c == '\r' || c == '\f' || c == 0x0B;
  }

  /**
   * @param c character
   * @return true if the given character is a valid character for an operator in the backend's
   *     parser
   */
  public static boolean isOperatorChar(char c) {
    /*
     * Extracted from operators defined by {self} and {op_chars}
     * in pgsql/src/backend/parser/scan.l.
     */
    return ",()[].;:+-*/%^<>=~!@#&|`?".indexOf(c) != -1;
  }

  /**
   * Checks if a character is valid as the start of an identifier.
   * PostgreSQL 9.4 allows column names like _, ‿, ⁀, ⁔, ︳, ︴, ﹍, ﹎, ﹏, ＿, so
   * it is assumed isJavaIdentifierPart is good enough for PostgreSQL.
   *
   * @param c the character to check
   * @return true if valid as first character of an identifier; false if not
   * @see <a href="https://www.postgresql.org/docs/9.6/static/sql-syntax-lexical.html#SQL-SYNTAX-IDENTIFIERS">Identifiers and Key Words</a>
   */
  public static boolean isIdentifierStartChar(char c) {
    /*
     * PostgreSQL's implmementation is located in
     * pgsql/src/backend/parser/scan.l:
     * ident_start    [A-Za-z\200-\377_]
     * ident_cont     [A-Za-z\200-\377_0-9\$]
     * however is is not clear how that interacts with unicode, so we just use Java's implementation.
     */
    return Character.isJavaIdentifierStart(c);
  }

  /**
   * Checks if a character is valid as the second or later character of an identifier.
   *
   * @param c the character to check
   * @return true if valid as second or later character of an identifier; false if not
   */
  public static boolean isIdentifierContChar(char c) {
    return Character.isJavaIdentifierPart(c);
  }

  /**
   * @param c character
   * @return true if the character terminates an identifier
   */
  public static boolean charTerminatesIdentifier(char c) {
    return c == '"' || isSpace(c) || isOperatorChar(c);
  }

  /**
   * Checks if a character is valid as the start of a dollar quoting tag.
   *
   * @param c the character to check
   * @return true if valid as first character of a dollar quoting tag; false if not
   */
  public static boolean isDollarQuoteStartChar(char c) {
    /*
     * The allowed dollar quote start and continuation characters
     * must stay in sync with what the backend defines in
     * pgsql/src/backend/parser/scan.l
     *
     * The quoted string starts with $foo$ where "foo" is an optional string
     * in the form of an identifier, except that it may not contain "$",
     * and extends to the first occurrence of an identical string.
     * There is *no* processing of the quoted text.
     */
    return c != '$' && isIdentifierStartChar(c);
  }

  /**
   * Checks if a character is valid as the second or later character of a dollar quoting tag.
   *
   * @param c the character to check
   * @return true if valid as second or later character of a dollar quoting tag; false if not
   */
  public static boolean isDollarQuoteContChar(char c) {
    return c != '$' && isIdentifierContChar(c);
  }

  /**
   * Compares two sub-arrays of the given character array for equalness. If the length is zero, the
   * result is true if and only if the offsets are within the bounds of the array.
   *
   * @param arr  a char array
   * @param offA first sub-array start offset
   * @param offB second sub-array start offset
   * @param len  length of the sub arrays to compare
   * @return true if the sub-arrays are equal; false if not
   */
  private static boolean subArraysEqual(final char[] arr,
      final int offA, final int offB,
      final int len) {
    if (offA < 0 || offB < 0
        || offA >= arr.length || offB >= arr.length
        || offA + len > arr.length || offB + len > arr.length) {
      return false;
    }

    for (int i = 0; i < len; ++i) {
      if (arr[offA + i] != arr[offB + i]) {
        return false;
      }
    }

    return true;
  }

  /**
   * Converts JDBC-specific callable statement escapes {@code { [? =] call <some_function> [(?,
   * [?,..])] }} into the PostgreSQL format which is {@code select <some_function> (?, [?, ...]) as
   * result} or {@code select * from <some_function> (?, [?, ...]) as result} (7.3)
   *
   * @param jdbcSql              sql text with JDBC escapes
   * @param stdStrings           if backslash in single quotes should be regular character or escape one
   * @param serverVersion        server version
   * @param protocolVersion      protocol version
   * @param escapeSyntaxCallMode mode specifying whether JDBC escape call syntax is transformed into a CALL/SELECT statement
   * @return SQL in appropriate for given server format
   * @throws SQLException if given SQL is malformed
   */
  public static JdbcCallParseInfo modifyJdbcCall(String jdbcSql, boolean stdStrings,
      int serverVersion, int protocolVersion, EscapeSyntaxCallMode escapeSyntaxCallMode) throws SQLException {
    // Mini-parser for JDBC function-call syntax (only)
    // TODO: Merge with escape processing (and parameter parsing?) so we only parse each query once.
    // RE: frequently used statements are cached (see {@link org.postgresql.jdbc.PgConnection#borrowQuery}), so this "merge" is not that important.
    String sql = jdbcSql;
    boolean isFunction = false;
    boolean outParamBeforeFunc = false;

    int len = jdbcSql.length();
    int state = 1;
    boolean inQuotes = false;
    boolean inEscape = false;
    int startIndex = -1;
    int endIndex = -1;
    boolean syntaxError = false;
    int i = 0;

    while (i < len && !syntaxError) {
      char ch = jdbcSql.charAt(i);

      switch (state) {
        case 1:  // Looking for { at start of query
          if (ch == '{') {
            ++i;
            ++state;
          } else if (Character.isWhitespace(ch)) {
            ++i;
          } else {
            // Not function-call syntax. Skip the rest of the string.
            i = len;
          }
          break;

        case 2:  // After {, looking for ? or =, skipping whitespace
          if (ch == '?') {
            outParamBeforeFunc =
                isFunction = true;   // { ? = call ... }  -- function with one out parameter
            ++i;
            ++state;
          } else if (ch == 'c' || ch == 'C') {  // { call ... }      -- proc with no out parameters
            state += 3; // Don't increase 'i'
          } else if (Character.isWhitespace(ch)) {
            ++i;
          } else {
            // "{ foo ...", doesn't make sense, complain.
            syntaxError = true;
          }
          break;

        case 3:  // Looking for = after ?, skipping whitespace
          if (ch == '=') {
            ++i;
            ++state;
          } else if (Character.isWhitespace(ch)) {
            ++i;
          } else {
            syntaxError = true;
          }
          break;

        case 4:  // Looking for 'call' after '? =' skipping whitespace
          if (ch == 'c' || ch == 'C') {
            ++state; // Don't increase 'i'.
          } else if (Character.isWhitespace(ch)) {
            ++i;
          } else {
            syntaxError = true;
          }
          break;

        case 5:  // Should be at 'call ' either at start of string or after ?=
          if ((ch == 'c' || ch == 'C') && i + 4 <= len && jdbcSql.substring(i, i + 4)
              .equalsIgnoreCase("call")) {
            isFunction = true;
            i += 4;
            ++state;
          } else if (Character.isWhitespace(ch)) {
            ++i;
          } else {
            syntaxError = true;
          }
          break;

        case 6:  // Looking for whitespace char after 'call'
          if (Character.isWhitespace(ch)) {
            // Ok, we found the start of the real call.
            ++i;
            ++state;
            startIndex = i;
          } else {
            syntaxError = true;
          }
          break;

        case 7:  // In "body" of the query (after "{ [? =] call ")
          if (ch == '\'') {
            inQuotes = !inQuotes;
            ++i;
          } else if (inQuotes && ch == '\\' && !stdStrings) {
            // Backslash in string constant, skip next character.
            i += 2;
          } else if (!inQuotes && ch == '{') {
            inEscape = !inEscape;
            ++i;
          } else if (!inQuotes && ch == '}') {
            if (!inEscape) {
              // Should be end of string.
              endIndex = i;
              ++i;
              ++state;
            } else {
              inEscape = false;
            }
          } else if (!inQuotes && ch == ';') {
            syntaxError = true;
          } else {
            // Everything else is ok.
            ++i;
          }
          break;

        case 8:  // At trailing end of query, eating whitespace
          if (Character.isWhitespace(ch)) {
            ++i;
          } else {
            syntaxError = true;
          }
          break;

        default:
          throw new IllegalStateException("somehow got into bad state " + state);
      }
    }

    // We can only legally end in a couple of states here.
    if (i == len && !syntaxError) {
      if (state == 1) {
        // Not an escaped syntax.

        // Detect PostgreSQL native CALL.
        // (OUT parameter registration, needed for stored procedures with INOUT arguments, will fail without this)
        i = 0;
        while (i < len && Character.isWhitespace(jdbcSql.charAt(i))) {
          i++; // skip any preceding whitespace
        }
        if (i < len - 5) { // 5 == length of "call" + 1 whitespace
          //Check for CALL followed by whitespace
          char ch = jdbcSql.charAt(i);
          if ((ch == 'c' || ch == 'C') && jdbcSql.substring(i, i + 4).equalsIgnoreCase("call")
               && Character.isWhitespace(jdbcSql.charAt(i + 4))) {
            isFunction = true;
          }
        }
        return new JdbcCallParseInfo(sql, isFunction);
      }
      if (state != 8) {
        syntaxError = true; // Ran out of query while still parsing
      }
    }

    if (syntaxError) {
      throw new PSQLException(
          GT.tr("Malformed function or procedure escape syntax at offset {0}.", i),
          PSQLState.STATEMENT_NOT_ALLOWED_IN_FUNCTION_CALL);
    }

    String prefix;
    String suffix;
    if (escapeSyntaxCallMode == EscapeSyntaxCallMode.SELECT || serverVersion < 110000
        || (outParamBeforeFunc && escapeSyntaxCallMode == EscapeSyntaxCallMode.CALL_IF_NO_RETURN)) {
      prefix = "select * from ";
      suffix = " as result";
    } else {
      prefix = "call ";
      suffix = "";
    }

    String s = jdbcSql.substring(startIndex, endIndex);
    int prefixLength = prefix.length();
    StringBuilder sb = new StringBuilder(prefixLength + jdbcSql.length() + suffix.length() + 10);
    sb.append(prefix);
    sb.append(s);

    int opening = s.indexOf('(') + 1;
    if (opening == 0) {
      // here the function call has no parameters declaration eg : "{ ? = call pack_getValue}"
      sb.append(outParamBeforeFunc ? "(?)" : "()");
    } else if (outParamBeforeFunc) {
      // move the single out parameter into the function call
      // so that it can be treated like all other parameters
      boolean needComma = false;

      // the following loop will check if the function call has parameters
      // eg "{ ? = call pack_getValue(?) }" vs "{ ? = call pack_getValue() }
      for (int j = opening + prefixLength; j < sb.length(); j++) {
        char c = sb.charAt(j);
        if (c == ')') {
          break;
        }

        if (!Character.isWhitespace(c)) {
          needComma = true;
          break;
        }
      }

      // insert the return parameter as the first parameter of the function call
      if (needComma) {
        sb.insert(opening + prefixLength, "?,");
      } else {
        sb.insert(opening + prefixLength, "?");
      }
    }

    if (!suffix.isEmpty()) {
      sql = sb.append(suffix).toString();
    } else {
      sql = sb.toString();
    }
    return new JdbcCallParseInfo(sql, isFunction);
  }

  /**
   * <p>Filter the SQL string of Java SQL Escape clauses.</p>
   *
   * <p>Currently implemented Escape clauses are those mentioned in 11.3 in the specification.
   * Basically we look through the sql string for {d xxx}, {t xxx}, {ts xxx}, {oj xxx} or {fn xxx}
   * in non-string sql code. When we find them, we just strip the escape part leaving only the xxx
   * part. So, something like "select * from x where d={d '2001-10-09'}" would return "select * from
   * x where d= '2001-10-09'".</p>
   *
   * @param sql                       the original query text
   * @param replaceProcessingEnabled  whether replace_processing_enabled is on
   * @param standardConformingStrings whether standard_conforming_strings is on
   * @return PostgreSQL-compatible SQL
   * @throws SQLException if given SQL is wrong
   */
  public static String replaceProcessing(String sql, boolean replaceProcessingEnabled,
      boolean standardConformingStrings) throws SQLException {
    if (replaceProcessingEnabled) {
      // Since escape codes can only appear in SQL CODE, we keep track
      // of if we enter a string or not.
      int len = sql.length();
      char[] chars = sql.toCharArray();
      StringBuilder newsql = new StringBuilder(len);
      int i = 0;
      while (i < len) {
        i = parseSql(chars, i, newsql, false, standardConformingStrings);
        // We need to loop here in case we encounter invalid
        // SQL, consider: SELECT a FROM t WHERE (1 > 0)) ORDER BY a
        // We can't ending replacing after the extra closing paren
        // because that changes a syntax error to a valid query
        // that isn't what the user specified.
        if (i < len) {
          newsql.append(chars[i]);
          i++;
        }
      }
      return newsql.toString();
    } else {
      return sql;
    }
  }

  /**
   * parse the given sql from index i, appending it to the given buffer until we hit an unmatched
   * right parentheses or end of string. When the stopOnComma flag is set we also stop processing
   * when a comma is found in sql text that isn't inside nested parenthesis.
   *
   * @param sql the original query text
   * @param i starting position for replacing
   * @param newsql where to write the replaced output
   * @param stopOnComma should we stop after hitting the first comma in sql text?
   * @param stdStrings whether standard_conforming_strings is on
   * @return the position we stopped processing at
   * @throws SQLException if given SQL is wrong
   */
  private static int parseSql(char[] sql, int i, StringBuilder newsql, boolean stopOnComma,
      boolean stdStrings) throws SQLException {
    SqlParseState state = SqlParseState.IN_SQLCODE;
    int len = sql.length;
    int nestedParenthesis = 0;
    boolean endOfNested = false;

    // because of the ++i loop
    i--;
    while (!endOfNested && ++i < len) {
      char c = sql[i];

      state_switch:
      switch (state) {
        case IN_SQLCODE:
          if (c == '$') {
            int i0 = i;
            i = parseDollarQuotes(sql, i);
            checkParsePosition(i, len, i0, sql,
                "Unterminated dollar quote started at position {0} in SQL {1}. Expected terminating $$");
            newsql.append(sql, i0, i - i0 + 1);
            break;
          } else if (c == '\'') {
            // start of a string?
            int i0 = i;
            i = parseSingleQuotes(sql, i, stdStrings);
            checkParsePosition(i, len, i0, sql,
                "Unterminated string literal started at position {0} in SQL {1}. Expected ' char");
            newsql.append(sql, i0, i - i0 + 1);
            break;
          } else if (c == '"') {
            // start of a identifier?
            int i0 = i;
            i = parseDoubleQuotes(sql, i);
            checkParsePosition(i, len, i0, sql,
                "Unterminated identifier started at position {0} in SQL {1}. Expected \" char");
            newsql.append(sql, i0, i - i0 + 1);
            break;
          } else if (c == '/') {
            int i0 = i;
            i = parseBlockComment(sql, i);
            checkParsePosition(i, len, i0, sql,
                "Unterminated block comment started at position {0} in SQL {1}. Expected */ sequence");
            newsql.append(sql, i0, i - i0 + 1);
            break;
          } else if (c == '-') {
            int i0 = i;
            i = parseLineComment(sql, i);
            newsql.append(sql, i0, i - i0 + 1);
            break;
          } else if (c == '(') { // begin nested sql
            nestedParenthesis++;
          } else if (c == ')') { // end of nested sql
            nestedParenthesis--;
            if (nestedParenthesis < 0) {
              endOfNested = true;
              break;
            }
          } else if (stopOnComma && c == ',' && nestedParenthesis == 0) {
            endOfNested = true;
            break;
          } else if (c == '{') { // start of an escape code?
            if (i + 1 < len) {
              SqlParseState[] availableStates = SqlParseState.VALUES;
              // skip first state, it's not a escape code state
              for (int j = 1; j < availableStates.length; j++) {
                SqlParseState availableState = availableStates[j];
                int matchedPosition = availableState.getMatchedPosition(sql, i + 1);
                if (matchedPosition == 0) {
                  continue;
                }
                i += matchedPosition;
                if (availableState.replacementKeyword != null) {
                  newsql.append(availableState.replacementKeyword);
                }
                state = availableState;
                break state_switch;
              }
            }
          }
          newsql.append(c);
          break;

        case ESC_FUNCTION:
          // extract function name
          i = escapeFunction(sql, i, newsql, stdStrings);
          state = SqlParseState.IN_SQLCODE; // end of escaped function (or query)
          break;
        case ESC_DATE:
        case ESC_TIME:
        case ESC_TIMESTAMP:
        case ESC_OUTERJOIN:
        case ESC_ESCAPECHAR:
          if (c == '}') {
            state = SqlParseState.IN_SQLCODE; // end of escape code.
          } else {
            newsql.append(c);
          }
          break;
      } // end switch
    }
    return i;
  }

  private static int findOpenBrace(char[] sql, int i) {
    int posArgs = i;
    while (posArgs < sql.length && sql[posArgs] != '(') {
      posArgs++;
    }
    return posArgs;
  }

  private static void checkParsePosition(int i, int len, int i0, char[] sql,
      String message)
      throws PSQLException {
    if (i < len) {
      return;
    }
    throw new PSQLException(
        GT.tr(message, i0, new String(sql)),
        PSQLState.SYNTAX_ERROR);
  }

  private static int escapeFunction(char[] sql, int i, StringBuilder newsql, boolean stdStrings) throws SQLException {
    String functionName;
    int argPos = findOpenBrace(sql, i);
    if (argPos < sql.length) {
      functionName = new String(sql, i, argPos - i).trim();
      // extract arguments
      i = argPos + 1;// we start the scan after the first (
      i = escapeFunctionArguments(newsql, functionName, sql, i, stdStrings);
    }
    // go to the end of the function copying anything found
    i++;
    while (i < sql.length && sql[i] != '}') {
      newsql.append(sql[i++]);
    }
    return i;
  }

  /**
   * Generate sql for escaped functions.
   *
   * @param newsql destination StringBuilder
   * @param functionName the escaped function name
   * @param sql input SQL text (containing arguments of a function call with possible JDBC escapes)
   * @param i position in the input SQL
   * @param stdStrings whether standard_conforming_strings is on
   * @return the right PostgreSQL sql
   * @throws SQLException if something goes wrong
   */
  private static int escapeFunctionArguments(StringBuilder newsql, String functionName, char[] sql, int i,
      boolean stdStrings)
      throws SQLException {
    // Maximum arity of functions in EscapedFunctions is 3
    List<CharSequence> parsedArgs = new ArrayList<CharSequence>(3);
    while (true) {
      StringBuilder arg = new StringBuilder();
      int lastPos = i;
      i = parseSql(sql, i, arg, true, stdStrings);
      if (i != lastPos) {
        parsedArgs.add(arg);
      }
      if (i >= sql.length // should not happen
          || sql[i] != ',') {
        break;
      }
      i++;
    }
    Method method = EscapedFunctions2.getFunction(functionName);
    if (method == null) {
      newsql.append(functionName);
      EscapedFunctions2.appendCall(newsql, "(", ",", ")", parsedArgs);
      return i;
    }
    try {
      method.invoke(null, newsql, parsedArgs);
    } catch (InvocationTargetException e) {
      Throwable targetException = e.getTargetException();
      if (targetException instanceof SQLException) {
        throw (SQLException) targetException;
      } else {
        String message = targetException == null ? "no message" : targetException.getMessage();
        throw new PSQLException(message, PSQLState.SYSTEM_ERROR);
      }
    } catch (IllegalAccessException e) {
      throw new PSQLException(e.getMessage(), PSQLState.SYSTEM_ERROR);
    }
    return i;
  }

  private static boolean placeholderStyleIsAccepted(
      PlaceholderStyles setting, PlaceholderStyles placeholderStyles) {
    return setting == PlaceholderStyles.ANY || setting == placeholderStyles;
  }

  private static boolean sqlCommandTypeSupportsParameters(@NonNull SqlCommandType sqlCommandType) {
    switch (sqlCommandType) {
      case INSERT:
      case UPDATE:
      case DELETE:
      case SELECT:
      case WITH:
        return true;

      case BLANK:
      case MOVE:
      case CREATE:
      case ALTER:
      default:
        return false;
    }
  }

  private static final char[] QUOTE_OR_ALPHABETIC_MARKER = {'\"', '0'};
  private static final char[] QUOTE_OR_ALPHABETIC_MARKER_OR_PARENTHESIS = {'\"', '0', '('};
  private static final char[] SINGLE_QUOTE = {'\''};

  // Static variables for parsing SQL when replaceProcessing is true.
  private enum SqlParseState {
    IN_SQLCODE,
    ESC_DATE("d", SINGLE_QUOTE, "DATE "),
    ESC_TIME("t", SINGLE_QUOTE, "TIME "),

    ESC_TIMESTAMP("ts", SINGLE_QUOTE, "TIMESTAMP "),
    ESC_FUNCTION("fn", QUOTE_OR_ALPHABETIC_MARKER, null),
    ESC_OUTERJOIN("oj", QUOTE_OR_ALPHABETIC_MARKER_OR_PARENTHESIS, null),
    ESC_ESCAPECHAR("escape", SINGLE_QUOTE, "ESCAPE ");

    private static final SqlParseState[] VALUES = values();

    private final char[] escapeKeyword;
    private final char[] allowedValues;
    private final @Nullable String replacementKeyword;

    SqlParseState() {
      this("", new char[0], null);
    }

    SqlParseState(String escapeKeyword, char[] allowedValues,
        @Nullable String replacementKeyword) {
      this.escapeKeyword = escapeKeyword.toCharArray();
      this.allowedValues = allowedValues;
      this.replacementKeyword = replacementKeyword;
    }

    private boolean startMatches(char[] sql, int pos) {
      // check for the keyword
      for (char c : escapeKeyword) {
        if (pos >= sql.length) {
          return false;
        }
        char curr = sql[pos++];
        if (curr != c && curr != Character.toUpperCase(c)) {
          return false;
        }
      }
      return pos < sql.length;
    }

    private int getMatchedPosition(char[] sql, int pos) {
      // check for the keyword
      if (!startMatches(sql, pos)) {
        return 0;
      }

      int newPos = pos + escapeKeyword.length;

      // check for the beginning of the value
      char curr = sql[newPos];
      // ignore any in-between whitespace
      while (curr == ' ') {
        newPos++;
        if (newPos >= sql.length) {
          return 0;
        }
        curr = sql[newPos];
      }
      for (char c : allowedValues) {
        if (curr == c || (c == '0' && Character.isLetter(curr))) {
          return newPos - pos;
        }
      }
      return 0;
    }
  }
}<|MERGE_RESOLUTION|>--- conflicted
+++ resolved
@@ -42,23 +42,17 @@
    * @param withParameters            whether to replace ?, ? with $1, $2, etc
    * @param splitStatements           whether to split statements by semicolon
    * @param isBatchedReWriteConfigured whether re-write optimization is enabled
-<<<<<<< HEAD
+   * @param quoteReturningIdentifiers whether to quote identifiers returned using returning clause
    * @param placeholderStyles          whether non-standard placeholder are allowed or not
-=======
-   * @param quoteReturningIdentifiers whether to quote identifiers returned using returning clause
->>>>>>> 5f98911b
    * @param returningColumnNames      for simple insert, update, delete add returning with given column names
    * @return list of native queries
    * @throws SQLException if unable to add returning clause (invalid column names)
    */
   public static List<NativeQuery> parseJdbcSql(String query, boolean standardConformingStrings,
       boolean withParameters, boolean splitStatements,
-<<<<<<< HEAD
-      boolean isBatchedReWriteConfigured, PlaceholderStyles placeholderStyles,
-=======
       boolean isBatchedReWriteConfigured,
       boolean quoteReturningIdentifiers,
->>>>>>> 5f98911b
+      PlaceholderStyles placeholderStyles,
       String... returningColumnNames) throws SQLException {
     if (!withParameters && !splitStatements
         && returningColumnNames != null && returningColumnNames.length == 0) {
