--- conflicted
+++ resolved
@@ -1627,7 +1627,6 @@
     PGProperty.ADAPTIVE_FETCH_MINIMUM.set(properties, adaptiveFetchMinimum);
   }
 
-<<<<<<< HEAD
   public void setPlaceholderStyles(PlaceholderStyles placeholderStyles) {
     PGProperty.PLACEHOLDER_STYLES.set(properties, placeholderStyles.value());
   }
@@ -1637,8 +1636,6 @@
   }
 
   //#if mvn.project.property.postgresql.jdbc.spec >= "JDBC4.1"
-=======
->>>>>>> 5f98911b
   @Override
   public java.util.logging.Logger getParentLogger() {
     return Logger.getLogger("org.postgresql");
