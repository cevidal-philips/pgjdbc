--- conflicted
+++ resolved
@@ -54,11 +54,7 @@
     String query =
         "insert into\"prep\"(a, " + prefix + columnName + suffix + ")values(1,2)" + prefix
             + returning + suffix;
-<<<<<<< HEAD
-    List<NativeQuery> qry = Parser.parseJdbcSql(query, true, true, true, true, PlaceholderStyles.NONE);
-=======
-    List<NativeQuery> qry = Parser.parseJdbcSql(query, true, true, true, true, true);
->>>>>>> 5f98911b
+    List<NativeQuery> qry = Parser.parseJdbcSql(query, true, true, true, true, true, PlaceholderStyles.NONE);
     boolean returningKeywordPresent = qry.get(0).command.isReturningKeywordPresent();
 
     boolean expectedReturning = this.returning.equalsIgnoreCase("returning")
