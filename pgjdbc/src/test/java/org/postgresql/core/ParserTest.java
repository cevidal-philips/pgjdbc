/*
 * Copyright (c) 2003, PostgreSQL Global Development Group
 * See the LICENSE file in the project root for more information.
 */

package org.postgresql.core;

import static org.junit.Assert.assertEquals;
import static org.junit.Assert.assertTrue;

import org.postgresql.jdbc.EscapeSyntaxCallMode;
import org.postgresql.jdbc.PlaceholderStyles;

import org.junit.Assert;
import org.junit.Ignore;
import org.junit.Test;

import java.sql.SQLException;
import java.util.ArrayList;
import java.util.List;
import java.util.stream.Collectors;

/**
 * Test cases for the Parser.
 * @author Jeremy Whiting jwhiting@redhat.com
 */
public class ParserTest {

  /**
   * Test to make sure delete command is detected by parser and detected via
   * api. Mix up the case of the command to check detection continues to work.
   */
  @Test
  public void testDeleteCommandParsing() {
    char[] command = new char[6];
    "DELETE".getChars(0, 6, command, 0);
    assertTrue("Failed to correctly parse upper case command.", Parser.parseDeleteKeyword(command, 0));
    "DelEtE".getChars(0, 6, command, 0);
    assertTrue("Failed to correctly parse mixed case command.", Parser.parseDeleteKeyword(command, 0));
    "deleteE".getChars(0, 6, command, 0);
    assertTrue("Failed to correctly parse mixed case command.", Parser.parseDeleteKeyword(command, 0));
    "delete".getChars(0, 6, command, 0);
    assertTrue("Failed to correctly parse lower case command.", Parser.parseDeleteKeyword(command, 0));
    "Delete".getChars(0, 6, command, 0);
    assertTrue("Failed to correctly parse mixed case command.", Parser.parseDeleteKeyword(command, 0));
  }

  /**
   * Test UPDATE command parsing.
   */
  @Test
  public void testUpdateCommandParsing() {
    char[] command = new char[6];
    "UPDATE".getChars(0, 6, command, 0);
    assertTrue("Failed to correctly parse upper case command.", Parser.parseUpdateKeyword(command, 0));
    "UpDateE".getChars(0, 6, command, 0);
    assertTrue("Failed to correctly parse mixed case command.", Parser.parseUpdateKeyword(command, 0));
    "updatE".getChars(0, 6, command, 0);
    assertTrue("Failed to correctly parse mixed case command.", Parser.parseUpdateKeyword(command, 0));
    "Update".getChars(0, 6, command, 0);
    assertTrue("Failed to correctly parse mixed case command.", Parser.parseUpdateKeyword(command, 0));
    "update".getChars(0, 6, command, 0);
    assertTrue("Failed to correctly parse lower case command.", Parser.parseUpdateKeyword(command, 0));
  }

  /**
   * Test MOVE command parsing.
   */
  @Test
  public void testMoveCommandParsing() {
    char[] command = new char[4];
    "MOVE".getChars(0, 4, command, 0);
    assertTrue("Failed to correctly parse upper case command.", Parser.parseMoveKeyword(command, 0));
    "mOVe".getChars(0, 4, command, 0);
    assertTrue("Failed to correctly parse mixed case command.", Parser.parseMoveKeyword(command, 0));
    "movE".getChars(0, 4, command, 0);
    assertTrue("Failed to correctly parse mixed case command.", Parser.parseMoveKeyword(command, 0));
    "Move".getChars(0, 4, command, 0);
    assertTrue("Failed to correctly parse mixed case command.", Parser.parseMoveKeyword(command, 0));
    "move".getChars(0, 4, command, 0);
    assertTrue("Failed to correctly parse lower case command.", Parser.parseMoveKeyword(command, 0));
  }

  /**
   * Test WITH command parsing.
   */
  @Test
  public void testWithCommandParsing() {
    char[] command = new char[4];
    "WITH".getChars(0, 4, command, 0);
    assertTrue("Failed to correctly parse upper case command.", Parser.parseWithKeyword(command, 0));
    "wITh".getChars(0, 4, command, 0);
    assertTrue("Failed to correctly parse mixed case command.", Parser.parseWithKeyword(command, 0));
    "witH".getChars(0, 4, command, 0);
    assertTrue("Failed to correctly parse mixed case command.", Parser.parseWithKeyword(command, 0));
    "With".getChars(0, 4, command, 0);
    assertTrue("Failed to correctly parse mixed case command.", Parser.parseWithKeyword(command, 0));
    "with".getChars(0, 4, command, 0);
    assertTrue("Failed to correctly parse lower case command.", Parser.parseWithKeyword(command, 0));
  }

  /**
   * Test SELECT command parsing.
   */
  @Test
  public void testSelectCommandParsing() {
    char[] command = new char[6];
    "SELECT".getChars(0, 6, command, 0);
    assertTrue("Failed to correctly parse upper case command.", Parser.parseSelectKeyword(command, 0));
    "sELect".getChars(0, 6, command, 0);
    assertTrue("Failed to correctly parse mixed case command.", Parser.parseSelectKeyword(command, 0));
    "selecT".getChars(0, 6, command, 0);
    assertTrue("Failed to correctly parse mixed case command.", Parser.parseSelectKeyword(command, 0));
    "Select".getChars(0, 6, command, 0);
    assertTrue("Failed to correctly parse mixed case command.", Parser.parseSelectKeyword(command, 0));
    "select".getChars(0, 6, command, 0);
    assertTrue("Failed to correctly parse lower case command.", Parser.parseSelectKeyword(command, 0));
  }

  @Test
  public void testEscapeProcessing() throws Exception {
    assertEquals("DATE '1999-01-09'", Parser.replaceProcessing("{d '1999-01-09'}", true, false));
    assertEquals("DATE '1999-01-09'", Parser.replaceProcessing("{D  '1999-01-09'}", true, false));
    assertEquals("TIME '20:00:03'", Parser.replaceProcessing("{t '20:00:03'}", true, false));
    assertEquals("TIME '20:00:03'", Parser.replaceProcessing("{T '20:00:03'}", true, false));
    assertEquals("TIMESTAMP '1999-01-09 20:11:11.123455'", Parser.replaceProcessing("{ts '1999-01-09 20:11:11.123455'}", true, false));
    assertEquals("TIMESTAMP '1999-01-09 20:11:11.123455'", Parser.replaceProcessing("{Ts '1999-01-09 20:11:11.123455'}", true, false));

    assertEquals("user", Parser.replaceProcessing("{fn user()}", true, false));
    assertEquals("cos(1)", Parser.replaceProcessing("{fn cos(1)}", true, false));
    assertEquals("extract(week from DATE '2005-01-24')", Parser.replaceProcessing("{fn week({d '2005-01-24'})}", true, false));

    assertEquals("\"T1\" LEFT OUTER JOIN t2 ON \"T1\".id = t2.id",
            Parser.replaceProcessing("{oj \"T1\" LEFT OUTER JOIN t2 ON \"T1\".id = t2.id}", true, false));

    assertEquals("ESCAPE '_'", Parser.replaceProcessing("{escape '_'}", true, false));

    // nothing should be changed in that case, no valid escape code
    assertEquals("{obj : 1}", Parser.replaceProcessing("{obj : 1}", true, false));
  }

  @Test
  public void testModifyJdbcCall() throws SQLException {
    assertEquals("select * from pack_getValue(?) as result", Parser.modifyJdbcCall("{ ? = call pack_getValue}", true, ServerVersion.v9_6.getVersionNum(), 3, EscapeSyntaxCallMode.SELECT).getSql());
    assertEquals("select * from pack_getValue(?,?)  as result", Parser.modifyJdbcCall("{ ? = call pack_getValue(?) }", true, ServerVersion.v9_6.getVersionNum(), 3, EscapeSyntaxCallMode.SELECT).getSql());
    assertEquals("select * from pack_getValue(?) as result", Parser.modifyJdbcCall("{ ? = call pack_getValue()}", true, ServerVersion.v9_6.getVersionNum(), 3, EscapeSyntaxCallMode.SELECT).getSql());
    assertEquals("select * from pack_getValue(?,?,?,?)  as result", Parser.modifyJdbcCall("{ ? = call pack_getValue(?,?,?) }", true, ServerVersion.v9_6.getVersionNum(), 3, EscapeSyntaxCallMode.SELECT).getSql());
    assertEquals("select * from lower(?,?) as result", Parser.modifyJdbcCall("{ ? = call lower(?)}", true, ServerVersion.v9_6.getVersionNum(), 3, EscapeSyntaxCallMode.SELECT).getSql());
    assertEquals("select * from lower(?,?) as result", Parser.modifyJdbcCall("{ ? = call lower(?)}", true, ServerVersion.v9_6.getVersionNum(), 3, EscapeSyntaxCallMode.CALL_IF_NO_RETURN).getSql());
    assertEquals("select * from lower(?,?) as result", Parser.modifyJdbcCall("{ ? = call lower(?)}", true, ServerVersion.v9_6.getVersionNum(), 3, EscapeSyntaxCallMode.CALL).getSql());
    assertEquals("select * from lower(?,?) as result", Parser.modifyJdbcCall("{call lower(?,?)}", true, ServerVersion.v9_6.getVersionNum(), 3, EscapeSyntaxCallMode.SELECT).getSql());
    assertEquals("select * from lower(?,?) as result", Parser.modifyJdbcCall("{call lower(?,?)}", true, ServerVersion.v9_6.getVersionNum(), 3, EscapeSyntaxCallMode.CALL_IF_NO_RETURN).getSql());
    assertEquals("select * from lower(?,?) as result", Parser.modifyJdbcCall("{call lower(?,?)}", true, ServerVersion.v9_6.getVersionNum(), 3, EscapeSyntaxCallMode.CALL).getSql());
    assertEquals("select * from lower(?,?) as result", Parser.modifyJdbcCall("{ ? = call lower(?)}", true, ServerVersion.v11.getVersionNum(), 3, EscapeSyntaxCallMode.SELECT).getSql());
    assertEquals("select * from lower(?,?) as result", Parser.modifyJdbcCall("{ ? = call lower(?)}", true, ServerVersion.v11.getVersionNum(), 3, EscapeSyntaxCallMode.CALL_IF_NO_RETURN).getSql());
    assertEquals("call lower(?,?)", Parser.modifyJdbcCall("{ ? = call lower(?)}", true, ServerVersion.v11.getVersionNum(), 3, EscapeSyntaxCallMode.CALL).getSql());
    assertEquals("select * from lower(?,?) as result", Parser.modifyJdbcCall("{call lower(?,?)}", true, ServerVersion.v11.getVersionNum(), 3, EscapeSyntaxCallMode.SELECT).getSql());
    assertEquals("call lower(?,?)", Parser.modifyJdbcCall("{call lower(?,?)}", true, ServerVersion.v11.getVersionNum(), 3, EscapeSyntaxCallMode.CALL_IF_NO_RETURN).getSql());
    assertEquals("call lower(?,?)", Parser.modifyJdbcCall("{call lower(?,?)}", true, ServerVersion.v11.getVersionNum(), 3, EscapeSyntaxCallMode.CALL).getSql());
  }

  @Test
  public void testUnterminatedEscape() throws Exception {
    assertEquals("{oj ", Parser.replaceProcessing("{oj ", true, false));
  }

  @Test
  @Ignore(value = "returning in the select clause is hard to distinguish from insert ... returning *")
  public void insertSelectFakeReturning() throws SQLException {
    String query =
        "insert test(id, name) select 1, 'value' as RETURNING from test2";
    List<NativeQuery> qry =
        Parser.parseJdbcSql(
<<<<<<< HEAD
            query, true, true, true, true, PlaceholderStyles.NONE);
=======
            query, true, true, true, true, true);
>>>>>>> 5f98911b
    boolean returningKeywordPresent = qry.get(0).command.isReturningKeywordPresent();
    Assert.assertFalse("Query does not have returning clause " + query, returningKeywordPresent);
  }

  @Test
  public void insertSelectReturning() throws SQLException {
    String query =
        "insert test(id, name) select 1, 'value' from test2 RETURNING id";
    List<NativeQuery> qry =
        Parser.parseJdbcSql(
<<<<<<< HEAD
            query, true, true, true, true, PlaceholderStyles.NONE);
=======
            query, true, true, true, true, true);
>>>>>>> 5f98911b
    boolean returningKeywordPresent = qry.get(0).command.isReturningKeywordPresent();
    Assert.assertTrue("Query has a returning clause " + query, returningKeywordPresent);
  }

  @Test
  public void namedPlaceholderComposite() throws SQLException {

    String query = "SELECT :a; SELECT :b";
    List<NativeQuery> qry = Parser.parseJdbcSql(query, true, true, true, false, PlaceholderStyles.ANY);
    assertEquals(2, qry.size());

    NativeQuery nativeQuery;
    nativeQuery = qry.get(0);
    assertEquals(1, nativeQuery.parameterCtx.placeholderCount());
    assertEquals(1, nativeQuery.parameterCtx.nativeParameterCount());
    assertEquals("a", nativeQuery.parameterCtx.getPlaceholderName(0));

    nativeQuery = qry.get(1);
    assertEquals(1, nativeQuery.parameterCtx.placeholderCount());
    assertEquals(1, nativeQuery.parameterCtx.nativeParameterCount());
    assertEquals("b", nativeQuery.parameterCtx.getPlaceholderName(0));
  }

  @Test
  public void namedPlaceholderSimple() throws SQLException {
    String strSQL;
    NativeQuery nativeQuery;

    // Basic
    strSQL = "SELECT :PARAM";
    nativeQuery = Parser.parseJdbcSql(strSQL, true, true, true, false, PlaceholderStyles.ANY).get(0);
    assertEquals(1, nativeQuery.parameterCtx.placeholderCount());
    assertEquals(1, nativeQuery.parameterCtx.nativeParameterCount());
    assertEquals("PARAM", nativeQuery.parameterCtx.getPlaceholderName(0));

    // Something with a CAST in it
    strSQL = "SELECT :PARAM::boolean";
    nativeQuery = Parser.parseJdbcSql(strSQL, true, true, true, false, PlaceholderStyles.ANY).get(0);
    assertEquals(1, nativeQuery.parameterCtx.placeholderCount());
    assertEquals(1, nativeQuery.parameterCtx.nativeParameterCount());
    assertEquals("PARAM", nativeQuery.parameterCtx.getPlaceholderName(0));

    // Something with a CAST but no placeholders
    strSQL = "SELECT '{}'::int[]";
    nativeQuery = Parser.parseJdbcSql(strSQL, true, true, true, false, PlaceholderStyles.ANY).get(0);
    assertEquals(strSQL, nativeQuery.nativeSql);
    assertEquals(0, nativeQuery.parameterCtx.placeholderCount());
    assertEquals(0, nativeQuery.parameterCtx.nativeParameterCount());

    strSQL = "insert into test_logic_table\n"
        + "  select id, md5(random()::text) as name from generate_series(1, 200000) as id";
    nativeQuery = Parser.parseJdbcSql(strSQL, true, true, true, false, PlaceholderStyles.ANY).get(0);
    assertEquals(strSQL, nativeQuery.nativeSql);
    assertEquals(0, nativeQuery.parameterCtx.placeholderCount());
    assertEquals(0, nativeQuery.parameterCtx.nativeParameterCount());

    // We can also do this
    strSQL = "SELECT $1";
    nativeQuery = Parser.parseJdbcSql(strSQL, true, true, true, false, PlaceholderStyles.ANY).get(0);
    assertEquals(strSQL, nativeQuery.nativeSql);
    assertEquals(1, nativeQuery.parameterCtx.placeholderCount());
    assertEquals(1, nativeQuery.parameterCtx.nativeParameterCount());

    // But this would be bad syntax
    strSQL = "SELECT :$1";
    nativeQuery = Parser.parseJdbcSql(strSQL, true, true, true, false, PlaceholderStyles.NATIVE).get(0);
    assertEquals(1, nativeQuery.parameterCtx.placeholderCount());
    assertEquals(1, nativeQuery.parameterCtx.nativeParameterCount());

    // This is okay, but ugly
    strSQL = "SELECT :$1";
    nativeQuery = Parser.parseJdbcSql(strSQL, true, true, true, false, PlaceholderStyles.ANY).get(0);
    assertEquals(1, nativeQuery.parameterCtx.placeholderCount());
    assertEquals(1, nativeQuery.parameterCtx.nativeParameterCount());
    assertEquals("$1", nativeQuery.parameterCtx.getPlaceholderName(0));

    // This is ok, as a string
    strSQL = "SELECT $$PARAM$$";
    nativeQuery = Parser.parseJdbcSql(strSQL, true, true, true, false, PlaceholderStyles.ANY).get(0);
    assertEquals(strSQL, nativeQuery.nativeSql);
    assertEquals(0, nativeQuery.parameterCtx.placeholderCount());
    assertEquals(0, nativeQuery.parameterCtx.nativeParameterCount());

    strSQL = "SELECT :$$PARAM$$";
    nativeQuery = Parser.parseJdbcSql(strSQL, true, true, true, false, PlaceholderStyles.ANY).get(0);
    assertEquals(1, nativeQuery.parameterCtx.placeholderCount());
    assertEquals(1, nativeQuery.parameterCtx.nativeParameterCount());
    assertEquals("$$PARAM$$", nativeQuery.parameterCtx.getPlaceholderName(0));

    // Comments must end the capture of a placeholder name
    strSQL = "SELECT :param--Lovely";
    nativeQuery = Parser.parseJdbcSql(strSQL, true, true, true, false, PlaceholderStyles.ANY).get(0);
    assertEquals(1, nativeQuery.parameterCtx.placeholderCount());
    assertEquals(1, nativeQuery.parameterCtx.nativeParameterCount());
    assertEquals("param", nativeQuery.parameterCtx.getPlaceholderName(0));

    // Placeholder names must not be captured inside comments
    strSQL = "SELECT a--:param";
    nativeQuery = Parser.parseJdbcSql(strSQL, true, true, true, false, PlaceholderStyles.ANY).get(0);
    assertEquals(strSQL, nativeQuery.nativeSql);
    assertEquals(0, nativeQuery.parameterCtx.placeholderCount());
    assertEquals(0, nativeQuery.parameterCtx.nativeParameterCount());

    // Or block comments
    strSQL = "SELECT :paramA, /* "
        + ":NotAPlaceholder,"
        + "*/:paramB";
    nativeQuery = Parser.parseJdbcSql(strSQL, true, true, true, false, PlaceholderStyles.ANY).get(0);
    assertEquals(2, nativeQuery.parameterCtx.placeholderCount());
    assertEquals(2, nativeQuery.parameterCtx.nativeParameterCount());
    assertEquals("paramA", nativeQuery.parameterCtx.getPlaceholderName(0));
    assertEquals("paramB", nativeQuery.parameterCtx.getPlaceholderName(1));

    // Placeholder names must not start with a number
    strSQL = "SELECT :1param";
    nativeQuery = Parser.parseJdbcSql(strSQL, true, true, true, false, PlaceholderStyles.ANY).get(0);
    assertEquals(strSQL, nativeQuery.nativeSql);
    assertEquals(0, nativeQuery.parameterCtx.placeholderCount());
    assertEquals(0, nativeQuery.parameterCtx.nativeParameterCount());

    // Native Placeholders must start with a number
    strSQL = "SELECT €param";
    nativeQuery = Parser.parseJdbcSql(strSQL, true, true, true, false, PlaceholderStyles.ANY).get(0);
    assertEquals(strSQL, nativeQuery.nativeSql);
    assertEquals(0, nativeQuery.parameterCtx.placeholderCount());
    assertEquals(0, nativeQuery.parameterCtx.nativeParameterCount());

    // Native Placeholders must be all positive numbers, greater than 0
    strSQL = "SELECT $0";
    nativeQuery = Parser.parseJdbcSql(strSQL, true, true, true, false, PlaceholderStyles.ANY).get(0);
    assertEquals(strSQL, nativeQuery.nativeSql);
    assertEquals(0, nativeQuery.parameterCtx.placeholderCount());
    assertEquals(0, nativeQuery.parameterCtx.nativeParameterCount());

    strSQL = "SELECT $-1";
    nativeQuery = Parser.parseJdbcSql(strSQL, true, true, true, false, PlaceholderStyles.ANY).get(0);
    assertEquals(strSQL, nativeQuery.nativeSql);
    assertEquals(0, nativeQuery.parameterCtx.placeholderCount());
    assertEquals(0, nativeQuery.parameterCtx.nativeParameterCount());

    // Review comment
    strSQL = "select * from foo where name like ':foo'";
    nativeQuery = Parser.parseJdbcSql(strSQL, true, true, true, false, PlaceholderStyles.ANY).get(0);
    assertEquals(strSQL, nativeQuery.nativeSql);
    assertEquals(0, nativeQuery.parameterCtx.placeholderCount());
    assertEquals(0, nativeQuery.parameterCtx.nativeParameterCount());
  }

  @Test
  public void namedPlaceholderComplex() throws SQLException {
    String strSQL;
    NativeQuery nativeQuery;

    // CREATE a FUNCTION
    strSQL = "CREATE FUNCTION test_parser(p bigint) RETURNS bigint AS $$ DECLARE v int; BEGIN v := 2*p; RETURN v; END $$ LANGUAGE plpgsql";
    nativeQuery = Parser.parseJdbcSql(strSQL, true, true, true, false, PlaceholderStyles.ANY).get(0);
    assertEquals(strSQL, nativeQuery.nativeSql);
    assertEquals(0, nativeQuery.parameterCtx.placeholderCount());
    assertEquals(0, nativeQuery.parameterCtx.nativeParameterCount());

    // CREATE a FUNCTION with unnamed parameters
    strSQL = "CREATE FUNCTION test_parser(bigint) RETURNS bigint AS $$ DECLARE v int; BEGIN v := 2*$1; RETURN v; END $$ LANGUAGE plpgsql";
    nativeQuery = Parser.parseJdbcSql(strSQL, true, true, true, false, PlaceholderStyles.ANY).get(0);
    assertEquals(strSQL, nativeQuery.nativeSql);
    assertEquals(0, nativeQuery.parameterCtx.placeholderCount());
    assertEquals(0, nativeQuery.parameterCtx.nativeParameterCount());

    // SELECT from FUNCTION assigning parameters
    strSQL = "SELECT func(p1 := 'x', p2 := 'y')";
    nativeQuery = Parser.parseJdbcSql(strSQL, true, true, true, false, PlaceholderStyles.ANY).get(0);
    assertEquals(strSQL, nativeQuery.nativeSql);
    assertEquals(0, nativeQuery.parameterCtx.placeholderCount());
    assertEquals(0, nativeQuery.parameterCtx.nativeParameterCount());

    // SELECT from FUNCTION assigning parameters in another style
    strSQL = "SELECT func(p1 => 'x', p2 => 'y' )";
    nativeQuery = Parser.parseJdbcSql(strSQL, true, true, true, false, PlaceholderStyles.ANY).get(0);
    assertEquals(strSQL, nativeQuery.nativeSql);
    assertEquals(0, nativeQuery.parameterCtx.placeholderCount());
    assertEquals(0, nativeQuery.parameterCtx.nativeParameterCount());

    // PREPARE a value statement
    strSQL = "PREPARE prep_values(bigint) AS VALUES($1)";
    nativeQuery = Parser.parseJdbcSql(strSQL, true, true, true, false, PlaceholderStyles.ANY).get(0);
    assertEquals(strSQL, nativeQuery.nativeSql);
    assertEquals(0, nativeQuery.parameterCtx.placeholderCount());
    assertEquals(0, nativeQuery.parameterCtx.nativeParameterCount());

    // CREATE a function that does a PREPARE
    strSQL = "CREATE FUNCTION test_parser_execute_prepared() RETURNS VOID AS $$ BEGIN EXECUTE 'PREPARE prep_values(bigint) AS VALUES($1)'; END $$ \n LANGUAGE plpgsql";
    nativeQuery = Parser.parseJdbcSql(strSQL, true, true, true, false, PlaceholderStyles.ANY).get(0);
    assertEquals(strSQL, nativeQuery.nativeSql);
    assertEquals(0, nativeQuery.parameterCtx.placeholderCount());
    assertEquals(0, nativeQuery.parameterCtx.nativeParameterCount());

    // Maybe some day we will be able to do this. Right now it doesn't make sense.
    strSQL = ""
        + "WITH\n"
        + "  FUNCTION test_func_1(p1 bigint, p2 bigint) RETURNS bigint AS $$ BEGIN return $1*$2;\n"
        + "END $$ LANGUAGE plpgsql,\n"
        + "  FUNCTION test_func_2(p1 bigint, p2 bigint) RETURNS bigint AS $$ SELECT $1*$2; $$\n"
        + "LANGUAGE sql\n"
        + "SELECT\n"
        + "  test_func_1( p1 => r.col, :p2),\n"
        + "  test_func_2(r.col, p2 => :p3)\n"
        + "FROM\n"
        + "  some_table r\n"
        + "WHERE\n"
        + "  r.col = :p1\n";

    final List<NativeQuery> nativeQueries =
        Parser.parseJdbcSql(strSQL, true, true, true, false, PlaceholderStyles.ANY);
    nativeQuery = nativeQueries.get(0);
    assertEquals(strSQL
                  .replaceAll(":p1", "\\$3")
                  .replaceAll(":p2", "\\$1")
                  .replaceAll(":p3", "\\$2"),
        nativeQuery.nativeSql);
    assertEquals(3, nativeQuery.parameterCtx.placeholderCount());
    assertEquals(3, nativeQuery.parameterCtx.nativeParameterCount());

    List<String> expectedParameterNames = new ArrayList<String>();
    expectedParameterNames.add("p2");
    expectedParameterNames.add("p3");
    expectedParameterNames.add("p1");
    assertEquals(nativeQuery.parameterCtx.getPlaceholderNames().stream().map(f -> f.name).collect(
        Collectors.toList()), expectedParameterNames);
  }

  @Test
  public void insertReturningInWith() throws SQLException {
    String query =
        "with x as (insert into mytab(x) values(1) returning x) insert test(id, name) select 1, 'value' from test2";
    List<NativeQuery> qry =
        Parser.parseJdbcSql(
<<<<<<< HEAD
            query, true, true, true, true, PlaceholderStyles.ANY);
=======
            query, true, true, true, true, true);
>>>>>>> 5f98911b
    boolean returningKeywordPresent = qry.get(0).command.isReturningKeywordPresent();
    Assert.assertFalse("There's no top-level <<returning>> clause " + query, returningKeywordPresent);
  }

  @Test
  public void insertBatchedReWriteOnConflict() throws SQLException {
    String query = "insert into test(id, name) values (:id,:name) ON CONFLICT (id) DO NOTHING";
<<<<<<< HEAD
    List<NativeQuery> qry = Parser.parseJdbcSql(query, true, true, true, true, PlaceholderStyles.ANY);
=======
    List<NativeQuery> qry = Parser.parseJdbcSql(query, true, true, true, true, true);
>>>>>>> 5f98911b
    SqlCommand command = qry.get(0).getCommand();
    Assert.assertEquals(34, command.getBatchRewriteValuesBraceOpenPosition());
    Assert.assertEquals(44, command.getBatchRewriteValuesBraceClosePosition());
  }

  @Test
  public void insertBatchedReWriteOnConflictUpdateBind() throws SQLException {
    String query = "insert into test(id, name) values (?,?) ON CONFLICT (id) UPDATE SET name=?";
<<<<<<< HEAD
    List<NativeQuery> qry = Parser.parseJdbcSql(query, true, true, true, true, PlaceholderStyles.ANY);
=======
    List<NativeQuery> qry = Parser.parseJdbcSql(query, true, true, true, true, true);
>>>>>>> 5f98911b
    SqlCommand command = qry.get(0).getCommand();
    Assert.assertFalse("update set name=? is NOT compatible with insert rewrite", command.isBatchedReWriteCompatible());
  }

  @Test
  public void insertBatchedReWriteOnConflictUpdateConstant() throws SQLException {
    String query = "insert into test(id, name) values (?,?) ON CONFLICT (id) UPDATE SET name='default'";
<<<<<<< HEAD
    List<NativeQuery> qry = Parser.parseJdbcSql(query, true, true, true, true, PlaceholderStyles.NONE);
=======
    List<NativeQuery> qry = Parser.parseJdbcSql(query, true, true, true, true, true);
>>>>>>> 5f98911b
    SqlCommand command = qry.get(0).getCommand();
    Assert.assertTrue("update set name='default' is compatible with insert rewrite", command.isBatchedReWriteCompatible());
  }

  @Test
  public void insertMultiInsert() throws SQLException {
    String query =
        "insert into test(id, name) values (:id,:name),(:id,:name) ON CONFLICT (id) DO NOTHING";
<<<<<<< HEAD
    List<NativeQuery> qry = Parser.parseJdbcSql(query, true, true, true, true, PlaceholderStyles.NONE);
=======
    List<NativeQuery> qry = Parser.parseJdbcSql(query, true, true, true, true, true);
>>>>>>> 5f98911b
    SqlCommand command = qry.get(0).getCommand();
    Assert.assertEquals(34, command.getBatchRewriteValuesBraceOpenPosition());
    Assert.assertEquals(56, command.getBatchRewriteValuesBraceClosePosition());
  }

  @Test
  public void valuesTableParse() throws SQLException {
    String query = "insert into values_table (id, name) values (?,?)";
<<<<<<< HEAD
    List<NativeQuery> qry = Parser.parseJdbcSql(query, true, true, true, true, PlaceholderStyles.NONE);
=======
    List<NativeQuery> qry = Parser.parseJdbcSql(query, true, true, true, true, true);
>>>>>>> 5f98911b
    SqlCommand command = qry.get(0).getCommand();
    Assert.assertEquals(43,command.getBatchRewriteValuesBraceOpenPosition());
    Assert.assertEquals(49,command.getBatchRewriteValuesBraceClosePosition());

    query = "insert into table_values (id, name) values (?,?)";
<<<<<<< HEAD
    qry = Parser.parseJdbcSql(query, true, true, true, true, PlaceholderStyles.NONE);
=======
    qry = Parser.parseJdbcSql(query, true, true, true, true, true);
>>>>>>> 5f98911b
    command = qry.get(0).getCommand();
    Assert.assertEquals(43,command.getBatchRewriteValuesBraceOpenPosition());
    Assert.assertEquals(49,command.getBatchRewriteValuesBraceClosePosition());
  }

  @Test
  public void createTableParseWithOnDeleteClause() throws SQLException {
    String[] returningColumns = {"*"};
    String query = "create table \"testTable\" (\"id\" INT SERIAL NOT NULL PRIMARY KEY, \"foreignId\" INT REFERENCES \"otherTable\" (\"id\") ON DELETE NO ACTION)";
<<<<<<< HEAD
    List<NativeQuery> qry = Parser.parseJdbcSql(query, true, true, true, true, PlaceholderStyles.NONE, returningColumns);
=======
    List<NativeQuery> qry = Parser.parseJdbcSql(query, true, true, true, true, true, returningColumns);
>>>>>>> 5f98911b
    SqlCommand command = qry.get(0).getCommand();
    Assert.assertFalse("No returning keyword should be present", command.isReturningKeywordPresent());
    Assert.assertEquals(SqlCommandType.CREATE, command.getType());
  }

  @Test
  public void createTableParseWithOnUpdateClause() throws SQLException {
    String[] returningColumns = {"*"};
    String query = "create table \"testTable\" (\"id\" INT SERIAL NOT NULL PRIMARY KEY, \"foreignId\" INT REFERENCES \"otherTable\" (\"id\")) ON UPDATE NO ACTION";
<<<<<<< HEAD
    List<NativeQuery> qry = Parser.parseJdbcSql(query, true, true, true, true, PlaceholderStyles.NONE, returningColumns);
=======
    List<NativeQuery> qry = Parser.parseJdbcSql(query, true, true, true, true, true, returningColumns);
>>>>>>> 5f98911b
    SqlCommand command = qry.get(0).getCommand();
    Assert.assertFalse("No returning keyword should be present", command.isReturningKeywordPresent());
    Assert.assertEquals(SqlCommandType.CREATE, command.getType());
  }

  @Test
  public void alterTableParseWithOnDeleteClause() throws SQLException {
    String[] returningColumns = {"*"};
    String query = "alter table \"testTable\" ADD \"foreignId\" INT REFERENCES \"otherTable\" (\"id\") ON DELETE NO ACTION";
<<<<<<< HEAD
    List<NativeQuery> qry = Parser.parseJdbcSql(query, true, true, true, true, PlaceholderStyles.NONE, returningColumns);
=======
    List<NativeQuery> qry = Parser.parseJdbcSql(query, true, true, true, true, true, returningColumns);
>>>>>>> 5f98911b
    SqlCommand command = qry.get(0).getCommand();
    Assert.assertFalse("No returning keyword should be present", command.isReturningKeywordPresent());
    Assert.assertEquals(SqlCommandType.ALTER, command.getType());
  }

  @Test
  public void alterTableParseWithOnUpdateClause() throws SQLException {
    String[] returningColumns = {"*"};
    String query = "alter table \"testTable\" ADD \"foreignId\" INT REFERENCES \"otherTable\" (\"id\") ON UPDATE RESTRICT";
<<<<<<< HEAD
    List<NativeQuery> qry = Parser.parseJdbcSql(query, true, true, true, true, PlaceholderStyles.NONE, returningColumns);
=======
    List<NativeQuery> qry = Parser.parseJdbcSql(query, true, true, true, true, true, returningColumns);
>>>>>>> 5f98911b
    SqlCommand command = qry.get(0).getCommand();
    Assert.assertFalse("No returning keyword should be present", command.isReturningKeywordPresent());
    Assert.assertEquals(SqlCommandType.ALTER, command.getType());
  }
}<|MERGE_RESOLUTION|>--- conflicted
+++ resolved
@@ -171,11 +171,7 @@
         "insert test(id, name) select 1, 'value' as RETURNING from test2";
     List<NativeQuery> qry =
         Parser.parseJdbcSql(
-<<<<<<< HEAD
-            query, true, true, true, true, PlaceholderStyles.NONE);
-=======
-            query, true, true, true, true, true);
->>>>>>> 5f98911b
+            query, true, true, true, true, true, PlaceholderStyles.NONE);
     boolean returningKeywordPresent = qry.get(0).command.isReturningKeywordPresent();
     Assert.assertFalse("Query does not have returning clause " + query, returningKeywordPresent);
   }
@@ -186,11 +182,7 @@
         "insert test(id, name) select 1, 'value' from test2 RETURNING id";
     List<NativeQuery> qry =
         Parser.parseJdbcSql(
-<<<<<<< HEAD
-            query, true, true, true, true, PlaceholderStyles.NONE);
-=======
-            query, true, true, true, true, true);
->>>>>>> 5f98911b
+            query, true, true, true, true, true, PlaceholderStyles.NONE);
     boolean returningKeywordPresent = qry.get(0).command.isReturningKeywordPresent();
     Assert.assertTrue("Query has a returning clause " + query, returningKeywordPresent);
   }
@@ -199,7 +191,7 @@
   public void namedPlaceholderComposite() throws SQLException {
 
     String query = "SELECT :a; SELECT :b";
-    List<NativeQuery> qry = Parser.parseJdbcSql(query, true, true, true, false, PlaceholderStyles.ANY);
+    List<NativeQuery> qry = Parser.parseJdbcSql(query, true, true, true, false, true, PlaceholderStyles.ANY);
     assertEquals(2, qry.size());
 
     NativeQuery nativeQuery;
@@ -221,75 +213,75 @@
 
     // Basic
     strSQL = "SELECT :PARAM";
-    nativeQuery = Parser.parseJdbcSql(strSQL, true, true, true, false, PlaceholderStyles.ANY).get(0);
+    nativeQuery = Parser.parseJdbcSql(strSQL, true, true, true, false, true, PlaceholderStyles.ANY).get(0);
     assertEquals(1, nativeQuery.parameterCtx.placeholderCount());
     assertEquals(1, nativeQuery.parameterCtx.nativeParameterCount());
     assertEquals("PARAM", nativeQuery.parameterCtx.getPlaceholderName(0));
 
     // Something with a CAST in it
     strSQL = "SELECT :PARAM::boolean";
-    nativeQuery = Parser.parseJdbcSql(strSQL, true, true, true, false, PlaceholderStyles.ANY).get(0);
+    nativeQuery = Parser.parseJdbcSql(strSQL, true, true, true, false, true, PlaceholderStyles.ANY).get(0);
     assertEquals(1, nativeQuery.parameterCtx.placeholderCount());
     assertEquals(1, nativeQuery.parameterCtx.nativeParameterCount());
     assertEquals("PARAM", nativeQuery.parameterCtx.getPlaceholderName(0));
 
     // Something with a CAST but no placeholders
     strSQL = "SELECT '{}'::int[]";
-    nativeQuery = Parser.parseJdbcSql(strSQL, true, true, true, false, PlaceholderStyles.ANY).get(0);
+    nativeQuery = Parser.parseJdbcSql(strSQL, true, true, true, false, true, PlaceholderStyles.ANY).get(0);
     assertEquals(strSQL, nativeQuery.nativeSql);
     assertEquals(0, nativeQuery.parameterCtx.placeholderCount());
     assertEquals(0, nativeQuery.parameterCtx.nativeParameterCount());
 
     strSQL = "insert into test_logic_table\n"
         + "  select id, md5(random()::text) as name from generate_series(1, 200000) as id";
-    nativeQuery = Parser.parseJdbcSql(strSQL, true, true, true, false, PlaceholderStyles.ANY).get(0);
+    nativeQuery = Parser.parseJdbcSql(strSQL, true, true, true, false, true, PlaceholderStyles.ANY).get(0);
     assertEquals(strSQL, nativeQuery.nativeSql);
     assertEquals(0, nativeQuery.parameterCtx.placeholderCount());
     assertEquals(0, nativeQuery.parameterCtx.nativeParameterCount());
 
     // We can also do this
     strSQL = "SELECT $1";
-    nativeQuery = Parser.parseJdbcSql(strSQL, true, true, true, false, PlaceholderStyles.ANY).get(0);
+    nativeQuery = Parser.parseJdbcSql(strSQL, true, true, true, false, true, PlaceholderStyles.ANY).get(0);
     assertEquals(strSQL, nativeQuery.nativeSql);
     assertEquals(1, nativeQuery.parameterCtx.placeholderCount());
     assertEquals(1, nativeQuery.parameterCtx.nativeParameterCount());
 
     // But this would be bad syntax
     strSQL = "SELECT :$1";
-    nativeQuery = Parser.parseJdbcSql(strSQL, true, true, true, false, PlaceholderStyles.NATIVE).get(0);
+    nativeQuery = Parser.parseJdbcSql(strSQL, true, true, true, false, true, PlaceholderStyles.NATIVE).get(0);
     assertEquals(1, nativeQuery.parameterCtx.placeholderCount());
     assertEquals(1, nativeQuery.parameterCtx.nativeParameterCount());
 
     // This is okay, but ugly
     strSQL = "SELECT :$1";
-    nativeQuery = Parser.parseJdbcSql(strSQL, true, true, true, false, PlaceholderStyles.ANY).get(0);
+    nativeQuery = Parser.parseJdbcSql(strSQL, true, true, true, false, true, PlaceholderStyles.ANY).get(0);
     assertEquals(1, nativeQuery.parameterCtx.placeholderCount());
     assertEquals(1, nativeQuery.parameterCtx.nativeParameterCount());
     assertEquals("$1", nativeQuery.parameterCtx.getPlaceholderName(0));
 
     // This is ok, as a string
     strSQL = "SELECT $$PARAM$$";
-    nativeQuery = Parser.parseJdbcSql(strSQL, true, true, true, false, PlaceholderStyles.ANY).get(0);
+    nativeQuery = Parser.parseJdbcSql(strSQL, true, true, true, false, true, PlaceholderStyles.ANY).get(0);
     assertEquals(strSQL, nativeQuery.nativeSql);
     assertEquals(0, nativeQuery.parameterCtx.placeholderCount());
     assertEquals(0, nativeQuery.parameterCtx.nativeParameterCount());
 
     strSQL = "SELECT :$$PARAM$$";
-    nativeQuery = Parser.parseJdbcSql(strSQL, true, true, true, false, PlaceholderStyles.ANY).get(0);
+    nativeQuery = Parser.parseJdbcSql(strSQL, true, true, true, false, true, PlaceholderStyles.ANY).get(0);
     assertEquals(1, nativeQuery.parameterCtx.placeholderCount());
     assertEquals(1, nativeQuery.parameterCtx.nativeParameterCount());
     assertEquals("$$PARAM$$", nativeQuery.parameterCtx.getPlaceholderName(0));
 
     // Comments must end the capture of a placeholder name
     strSQL = "SELECT :param--Lovely";
-    nativeQuery = Parser.parseJdbcSql(strSQL, true, true, true, false, PlaceholderStyles.ANY).get(0);
+    nativeQuery = Parser.parseJdbcSql(strSQL, true, true, true, false, true, PlaceholderStyles.ANY).get(0);
     assertEquals(1, nativeQuery.parameterCtx.placeholderCount());
     assertEquals(1, nativeQuery.parameterCtx.nativeParameterCount());
     assertEquals("param", nativeQuery.parameterCtx.getPlaceholderName(0));
 
     // Placeholder names must not be captured inside comments
     strSQL = "SELECT a--:param";
-    nativeQuery = Parser.parseJdbcSql(strSQL, true, true, true, false, PlaceholderStyles.ANY).get(0);
+    nativeQuery = Parser.parseJdbcSql(strSQL, true, true, true, false, true, PlaceholderStyles.ANY).get(0);
     assertEquals(strSQL, nativeQuery.nativeSql);
     assertEquals(0, nativeQuery.parameterCtx.placeholderCount());
     assertEquals(0, nativeQuery.parameterCtx.nativeParameterCount());
@@ -298,7 +290,7 @@
     strSQL = "SELECT :paramA, /* "
         + ":NotAPlaceholder,"
         + "*/:paramB";
-    nativeQuery = Parser.parseJdbcSql(strSQL, true, true, true, false, PlaceholderStyles.ANY).get(0);
+    nativeQuery = Parser.parseJdbcSql(strSQL, true, true, true, false, true, PlaceholderStyles.ANY).get(0);
     assertEquals(2, nativeQuery.parameterCtx.placeholderCount());
     assertEquals(2, nativeQuery.parameterCtx.nativeParameterCount());
     assertEquals("paramA", nativeQuery.parameterCtx.getPlaceholderName(0));
@@ -306,34 +298,33 @@
 
     // Placeholder names must not start with a number
     strSQL = "SELECT :1param";
-    nativeQuery = Parser.parseJdbcSql(strSQL, true, true, true, false, PlaceholderStyles.ANY).get(0);
+    nativeQuery = Parser.parseJdbcSql(strSQL, true, true, true, false, true, PlaceholderStyles.ANY).get(0);
     assertEquals(strSQL, nativeQuery.nativeSql);
     assertEquals(0, nativeQuery.parameterCtx.placeholderCount());
     assertEquals(0, nativeQuery.parameterCtx.nativeParameterCount());
 
     // Native Placeholders must start with a number
     strSQL = "SELECT €param";
-    nativeQuery = Parser.parseJdbcSql(strSQL, true, true, true, false, PlaceholderStyles.ANY).get(0);
+    nativeQuery = Parser.parseJdbcSql(strSQL, true, true, true, false, true, PlaceholderStyles.ANY).get(0);
     assertEquals(strSQL, nativeQuery.nativeSql);
     assertEquals(0, nativeQuery.parameterCtx.placeholderCount());
     assertEquals(0, nativeQuery.parameterCtx.nativeParameterCount());
 
     // Native Placeholders must be all positive numbers, greater than 0
     strSQL = "SELECT $0";
-    nativeQuery = Parser.parseJdbcSql(strSQL, true, true, true, false, PlaceholderStyles.ANY).get(0);
     assertEquals(strSQL, nativeQuery.nativeSql);
     assertEquals(0, nativeQuery.parameterCtx.placeholderCount());
     assertEquals(0, nativeQuery.parameterCtx.nativeParameterCount());
 
     strSQL = "SELECT $-1";
-    nativeQuery = Parser.parseJdbcSql(strSQL, true, true, true, false, PlaceholderStyles.ANY).get(0);
+    nativeQuery = Parser.parseJdbcSql(strSQL, true, true, true, false, true, PlaceholderStyles.ANY).get(0);
     assertEquals(strSQL, nativeQuery.nativeSql);
     assertEquals(0, nativeQuery.parameterCtx.placeholderCount());
     assertEquals(0, nativeQuery.parameterCtx.nativeParameterCount());
 
     // Review comment
     strSQL = "select * from foo where name like ':foo'";
-    nativeQuery = Parser.parseJdbcSql(strSQL, true, true, true, false, PlaceholderStyles.ANY).get(0);
+    nativeQuery = Parser.parseJdbcSql(strSQL, true, true, true, false, true, PlaceholderStyles.ANY).get(0);
     assertEquals(strSQL, nativeQuery.nativeSql);
     assertEquals(0, nativeQuery.parameterCtx.placeholderCount());
     assertEquals(0, nativeQuery.parameterCtx.nativeParameterCount());
@@ -346,42 +337,42 @@
 
     // CREATE a FUNCTION
     strSQL = "CREATE FUNCTION test_parser(p bigint) RETURNS bigint AS $$ DECLARE v int; BEGIN v := 2*p; RETURN v; END $$ LANGUAGE plpgsql";
-    nativeQuery = Parser.parseJdbcSql(strSQL, true, true, true, false, PlaceholderStyles.ANY).get(0);
+    nativeQuery = Parser.parseJdbcSql(strSQL, true, true, true, false, true, PlaceholderStyles.ANY).get(0);
     assertEquals(strSQL, nativeQuery.nativeSql);
     assertEquals(0, nativeQuery.parameterCtx.placeholderCount());
     assertEquals(0, nativeQuery.parameterCtx.nativeParameterCount());
 
     // CREATE a FUNCTION with unnamed parameters
     strSQL = "CREATE FUNCTION test_parser(bigint) RETURNS bigint AS $$ DECLARE v int; BEGIN v := 2*$1; RETURN v; END $$ LANGUAGE plpgsql";
-    nativeQuery = Parser.parseJdbcSql(strSQL, true, true, true, false, PlaceholderStyles.ANY).get(0);
+    nativeQuery = Parser.parseJdbcSql(strSQL, true, true, true, false, true, PlaceholderStyles.ANY).get(0);
     assertEquals(strSQL, nativeQuery.nativeSql);
     assertEquals(0, nativeQuery.parameterCtx.placeholderCount());
     assertEquals(0, nativeQuery.parameterCtx.nativeParameterCount());
 
     // SELECT from FUNCTION assigning parameters
     strSQL = "SELECT func(p1 := 'x', p2 := 'y')";
-    nativeQuery = Parser.parseJdbcSql(strSQL, true, true, true, false, PlaceholderStyles.ANY).get(0);
+    nativeQuery = Parser.parseJdbcSql(strSQL, true, true, true, false, true, PlaceholderStyles.ANY).get(0);
     assertEquals(strSQL, nativeQuery.nativeSql);
     assertEquals(0, nativeQuery.parameterCtx.placeholderCount());
     assertEquals(0, nativeQuery.parameterCtx.nativeParameterCount());
 
     // SELECT from FUNCTION assigning parameters in another style
     strSQL = "SELECT func(p1 => 'x', p2 => 'y' )";
-    nativeQuery = Parser.parseJdbcSql(strSQL, true, true, true, false, PlaceholderStyles.ANY).get(0);
+    nativeQuery = Parser.parseJdbcSql(strSQL, true, true, true, false, true, PlaceholderStyles.ANY).get(0);
     assertEquals(strSQL, nativeQuery.nativeSql);
     assertEquals(0, nativeQuery.parameterCtx.placeholderCount());
     assertEquals(0, nativeQuery.parameterCtx.nativeParameterCount());
 
     // PREPARE a value statement
     strSQL = "PREPARE prep_values(bigint) AS VALUES($1)";
-    nativeQuery = Parser.parseJdbcSql(strSQL, true, true, true, false, PlaceholderStyles.ANY).get(0);
+    nativeQuery = Parser.parseJdbcSql(strSQL, true, true, true, false, true, PlaceholderStyles.ANY).get(0);
     assertEquals(strSQL, nativeQuery.nativeSql);
     assertEquals(0, nativeQuery.parameterCtx.placeholderCount());
     assertEquals(0, nativeQuery.parameterCtx.nativeParameterCount());
 
     // CREATE a function that does a PREPARE
     strSQL = "CREATE FUNCTION test_parser_execute_prepared() RETURNS VOID AS $$ BEGIN EXECUTE 'PREPARE prep_values(bigint) AS VALUES($1)'; END $$ \n LANGUAGE plpgsql";
-    nativeQuery = Parser.parseJdbcSql(strSQL, true, true, true, false, PlaceholderStyles.ANY).get(0);
+    nativeQuery = Parser.parseJdbcSql(strSQL, true, true, true, false, true, PlaceholderStyles.ANY).get(0);
     assertEquals(strSQL, nativeQuery.nativeSql);
     assertEquals(0, nativeQuery.parameterCtx.placeholderCount());
     assertEquals(0, nativeQuery.parameterCtx.nativeParameterCount());
@@ -402,7 +393,7 @@
         + "  r.col = :p1\n";
 
     final List<NativeQuery> nativeQueries =
-        Parser.parseJdbcSql(strSQL, true, true, true, false, PlaceholderStyles.ANY);
+        Parser.parseJdbcSql(strSQL, true, true, true, false, true, PlaceholderStyles.ANY);
     nativeQuery = nativeQueries.get(0);
     assertEquals(strSQL
                   .replaceAll(":p1", "\\$3")
@@ -426,11 +417,7 @@
         "with x as (insert into mytab(x) values(1) returning x) insert test(id, name) select 1, 'value' from test2";
     List<NativeQuery> qry =
         Parser.parseJdbcSql(
-<<<<<<< HEAD
-            query, true, true, true, true, PlaceholderStyles.ANY);
-=======
-            query, true, true, true, true, true);
->>>>>>> 5f98911b
+            query, true, true, true, true, true, PlaceholderStyles.ANY);
     boolean returningKeywordPresent = qry.get(0).command.isReturningKeywordPresent();
     Assert.assertFalse("There's no top-level <<returning>> clause " + query, returningKeywordPresent);
   }
@@ -438,11 +425,7 @@
   @Test
   public void insertBatchedReWriteOnConflict() throws SQLException {
     String query = "insert into test(id, name) values (:id,:name) ON CONFLICT (id) DO NOTHING";
-<<<<<<< HEAD
-    List<NativeQuery> qry = Parser.parseJdbcSql(query, true, true, true, true, PlaceholderStyles.ANY);
-=======
-    List<NativeQuery> qry = Parser.parseJdbcSql(query, true, true, true, true, true);
->>>>>>> 5f98911b
+    List<NativeQuery> qry = Parser.parseJdbcSql(query, true, true, true, true, true, PlaceholderStyles.ANY);
     SqlCommand command = qry.get(0).getCommand();
     Assert.assertEquals(34, command.getBatchRewriteValuesBraceOpenPosition());
     Assert.assertEquals(44, command.getBatchRewriteValuesBraceClosePosition());
@@ -451,11 +434,7 @@
   @Test
   public void insertBatchedReWriteOnConflictUpdateBind() throws SQLException {
     String query = "insert into test(id, name) values (?,?) ON CONFLICT (id) UPDATE SET name=?";
-<<<<<<< HEAD
-    List<NativeQuery> qry = Parser.parseJdbcSql(query, true, true, true, true, PlaceholderStyles.ANY);
-=======
-    List<NativeQuery> qry = Parser.parseJdbcSql(query, true, true, true, true, true);
->>>>>>> 5f98911b
+    List<NativeQuery> qry = Parser.parseJdbcSql(query, true, true, true, true, true, PlaceholderStyles.ANY);
     SqlCommand command = qry.get(0).getCommand();
     Assert.assertFalse("update set name=? is NOT compatible with insert rewrite", command.isBatchedReWriteCompatible());
   }
@@ -463,11 +442,7 @@
   @Test
   public void insertBatchedReWriteOnConflictUpdateConstant() throws SQLException {
     String query = "insert into test(id, name) values (?,?) ON CONFLICT (id) UPDATE SET name='default'";
-<<<<<<< HEAD
-    List<NativeQuery> qry = Parser.parseJdbcSql(query, true, true, true, true, PlaceholderStyles.NONE);
-=======
-    List<NativeQuery> qry = Parser.parseJdbcSql(query, true, true, true, true, true);
->>>>>>> 5f98911b
+    List<NativeQuery> qry = Parser.parseJdbcSql(query, true, true, true, true, true, PlaceholderStyles.NONE);
     SqlCommand command = qry.get(0).getCommand();
     Assert.assertTrue("update set name='default' is compatible with insert rewrite", command.isBatchedReWriteCompatible());
   }
@@ -476,11 +451,7 @@
   public void insertMultiInsert() throws SQLException {
     String query =
         "insert into test(id, name) values (:id,:name),(:id,:name) ON CONFLICT (id) DO NOTHING";
-<<<<<<< HEAD
-    List<NativeQuery> qry = Parser.parseJdbcSql(query, true, true, true, true, PlaceholderStyles.NONE);
-=======
-    List<NativeQuery> qry = Parser.parseJdbcSql(query, true, true, true, true, true);
->>>>>>> 5f98911b
+    List<NativeQuery> qry = Parser.parseJdbcSql(query, true, true, true, true, true, PlaceholderStyles.NONE);
     SqlCommand command = qry.get(0).getCommand();
     Assert.assertEquals(34, command.getBatchRewriteValuesBraceOpenPosition());
     Assert.assertEquals(56, command.getBatchRewriteValuesBraceClosePosition());
@@ -489,21 +460,13 @@
   @Test
   public void valuesTableParse() throws SQLException {
     String query = "insert into values_table (id, name) values (?,?)";
-<<<<<<< HEAD
-    List<NativeQuery> qry = Parser.parseJdbcSql(query, true, true, true, true, PlaceholderStyles.NONE);
-=======
-    List<NativeQuery> qry = Parser.parseJdbcSql(query, true, true, true, true, true);
->>>>>>> 5f98911b
+    List<NativeQuery> qry = Parser.parseJdbcSql(query, true, true, true, true, true, PlaceholderStyles.NONE);
     SqlCommand command = qry.get(0).getCommand();
     Assert.assertEquals(43,command.getBatchRewriteValuesBraceOpenPosition());
     Assert.assertEquals(49,command.getBatchRewriteValuesBraceClosePosition());
 
     query = "insert into table_values (id, name) values (?,?)";
-<<<<<<< HEAD
-    qry = Parser.parseJdbcSql(query, true, true, true, true, PlaceholderStyles.NONE);
-=======
-    qry = Parser.parseJdbcSql(query, true, true, true, true, true);
->>>>>>> 5f98911b
+    qry = Parser.parseJdbcSql(query, true, true, true, true, true, PlaceholderStyles.NONE);
     command = qry.get(0).getCommand();
     Assert.assertEquals(43,command.getBatchRewriteValuesBraceOpenPosition());
     Assert.assertEquals(49,command.getBatchRewriteValuesBraceClosePosition());
@@ -513,11 +476,7 @@
   public void createTableParseWithOnDeleteClause() throws SQLException {
     String[] returningColumns = {"*"};
     String query = "create table \"testTable\" (\"id\" INT SERIAL NOT NULL PRIMARY KEY, \"foreignId\" INT REFERENCES \"otherTable\" (\"id\") ON DELETE NO ACTION)";
-<<<<<<< HEAD
-    List<NativeQuery> qry = Parser.parseJdbcSql(query, true, true, true, true, PlaceholderStyles.NONE, returningColumns);
-=======
-    List<NativeQuery> qry = Parser.parseJdbcSql(query, true, true, true, true, true, returningColumns);
->>>>>>> 5f98911b
+    List<NativeQuery> qry = Parser.parseJdbcSql(query, true, true, true, true, true, PlaceholderStyles.NONE, returningColumns);
     SqlCommand command = qry.get(0).getCommand();
     Assert.assertFalse("No returning keyword should be present", command.isReturningKeywordPresent());
     Assert.assertEquals(SqlCommandType.CREATE, command.getType());
@@ -527,11 +486,7 @@
   public void createTableParseWithOnUpdateClause() throws SQLException {
     String[] returningColumns = {"*"};
     String query = "create table \"testTable\" (\"id\" INT SERIAL NOT NULL PRIMARY KEY, \"foreignId\" INT REFERENCES \"otherTable\" (\"id\")) ON UPDATE NO ACTION";
-<<<<<<< HEAD
-    List<NativeQuery> qry = Parser.parseJdbcSql(query, true, true, true, true, PlaceholderStyles.NONE, returningColumns);
-=======
-    List<NativeQuery> qry = Parser.parseJdbcSql(query, true, true, true, true, true, returningColumns);
->>>>>>> 5f98911b
+    List<NativeQuery> qry = Parser.parseJdbcSql(query, true, true, true, true, true, PlaceholderStyles.NONE, returningColumns);
     SqlCommand command = qry.get(0).getCommand();
     Assert.assertFalse("No returning keyword should be present", command.isReturningKeywordPresent());
     Assert.assertEquals(SqlCommandType.CREATE, command.getType());
@@ -541,11 +496,7 @@
   public void alterTableParseWithOnDeleteClause() throws SQLException {
     String[] returningColumns = {"*"};
     String query = "alter table \"testTable\" ADD \"foreignId\" INT REFERENCES \"otherTable\" (\"id\") ON DELETE NO ACTION";
-<<<<<<< HEAD
-    List<NativeQuery> qry = Parser.parseJdbcSql(query, true, true, true, true, PlaceholderStyles.NONE, returningColumns);
-=======
-    List<NativeQuery> qry = Parser.parseJdbcSql(query, true, true, true, true, true, returningColumns);
->>>>>>> 5f98911b
+    List<NativeQuery> qry = Parser.parseJdbcSql(query, true, true, true, true, true, PlaceholderStyles.NONE, returningColumns);
     SqlCommand command = qry.get(0).getCommand();
     Assert.assertFalse("No returning keyword should be present", command.isReturningKeywordPresent());
     Assert.assertEquals(SqlCommandType.ALTER, command.getType());
@@ -555,11 +506,7 @@
   public void alterTableParseWithOnUpdateClause() throws SQLException {
     String[] returningColumns = {"*"};
     String query = "alter table \"testTable\" ADD \"foreignId\" INT REFERENCES \"otherTable\" (\"id\") ON UPDATE RESTRICT";
-<<<<<<< HEAD
-    List<NativeQuery> qry = Parser.parseJdbcSql(query, true, true, true, true, PlaceholderStyles.NONE, returningColumns);
-=======
-    List<NativeQuery> qry = Parser.parseJdbcSql(query, true, true, true, true, true, returningColumns);
->>>>>>> 5f98911b
+    List<NativeQuery> qry = Parser.parseJdbcSql(query, true, true, true, true, true, PlaceholderStyles.NONE, returningColumns);
     SqlCommand command = qry.get(0).getCommand();
     Assert.assertFalse("No returning keyword should be present", command.isReturningKeywordPresent());
     Assert.assertEquals(SqlCommandType.ALTER, command.getType());
